from __future__ import annotations

import asyncio
import copy
import itertools
import logging
import re
import secrets
import time
import typing
import uuid
import weakref
from collections import defaultdict
from contextlib import asynccontextmanager as actxmgr
from contextvars import ContextVar
from datetime import datetime
from decimal import Decimal
from typing import (
    TYPE_CHECKING,
    Any,
    AsyncIterator,
    Callable,
    Container,
    Dict,
    List,
    Mapping,
    MutableMapping,
    Optional,
    Sequence,
    Tuple,
    TypeAlias,
    Union,
    cast,
)

import aiodocker
import aiotools
import snappy
import sqlalchemy as sa
import zmq
from async_timeout import timeout as _timeout
from callosum.lower.zeromq import ZeroMQAddress, ZeroMQRPCTransport
from callosum.rpc import Peer, RPCUserError
from cryptography.hazmat.backends import default_backend
from cryptography.hazmat.primitives import serialization
from cryptography.hazmat.primitives.asymmetric import rsa
from dateutil.tz import tzutc
from redis.asyncio import Redis
from sqlalchemy.exc import DBAPIError
from sqlalchemy.sql.expression import true
from yarl import URL

from ai.backend.common import msgpack, redis_helper
from ai.backend.common.docker import ImageRef, get_known_registries, get_registry_info
from ai.backend.common.events import (
    AgentStartedEvent,
    KernelCancelledEvent,
    KernelLifecycleEventReason,
    KernelTerminatedEvent,
    KernelTerminatingEvent,
    SessionCancelledEvent,
    SessionEnqueuedEvent,
    SessionStartedEvent,
    SessionTerminatedEvent,
)
from ai.backend.common.logging import BraceStyleAdapter
from ai.backend.common.plugin.hook import ALL_COMPLETED, PASSED, HookPluginContext
from ai.backend.common.service_ports import parse_service_ports
from ai.backend.common.types import (
    AccessKey,
    AgentId,
    BinarySize,
    ClusterInfo,
    ClusterMode,
    ClusterSSHKeyPair,
<<<<<<< HEAD
    CommitStatus,
=======
    ClusterSSHPortMapping,
>>>>>>> 21bac61d
    DeviceId,
    HardwareMetadata,
    KernelEnqueueingConfig,
    KernelId,
    RedisConnectionInfo,
    ResourceSlot,
    SessionId,
    SessionResult,
    SessionTypes,
    SlotName,
    SlotTypes,
    check_typed_dict,
)
from ai.backend.common.utils import nmget

from .api.exceptions import (
    AgentError,
    BackendError,
    GenericForbidden,
    InstanceNotFound,
    InvalidAPIParameters,
    KernelCreationFailed,
    KernelDestructionFailed,
    KernelExecutionFailed,
    KernelRestartFailed,
    QuotaExceeded,
    RejectedByHook,
    ScalingGroupNotFound,
    SessionNotFound,
    TooManySessionsMatched,
)
from .config import SharedConfig
from .defs import DEFAULT_ROLE, INTRINSIC_SLOTS
from .exceptions import MultiAgentError
from .models import (
    AGENT_RESOURCE_OCCUPYING_KERNEL_STATUSES,
    DEAD_KERNEL_STATUSES,
    KERNEL_STATUS_TRANSITION_MAP,
    USER_RESOURCE_OCCUPYING_KERNEL_STATUSES,
    AgentStatus,
    ImageRow,
    KernelStatus,
    agents,
    kernels,
    keypair_resource_policies,
    prepare_dotfiles,
    prepare_vfolder_mounts,
    query_allowed_sgroups,
    recalc_agent_resource_occupancy,
    recalc_concurrency_used,
    scaling_groups,
    session_dependencies,
    users,
)
from .models.kernel import get_all_kernels, get_main_kernels, match_session_ids
from .models.utils import ExtendedAsyncSAEngine, execute_with_retry, reenter_txn, sql_json_merge
from .types import SessionGetter, UserScope

if TYPE_CHECKING:
    from sqlalchemy.engine.row import Row
    from sqlalchemy.ext.asyncio import AsyncConnection as SAConnection

    from ai.backend.common.events import EventDispatcher, EventProducer

    from .models.storage import StorageSessionManager
    from .scheduler.types import (
        AgentAllocationContext,
        KernelAgentBinding,
        PendingSession,
        SchedulingContext,
    )

MSetType: TypeAlias = Mapping[Union[str, bytes], Union[bytes, float, int, str]]
__all__ = ["AgentRegistry", "InstanceNotFound"]

log = BraceStyleAdapter(logging.getLogger("ai.backend.manager.registry"))

SESSION_NAME_LEN_LIMIT = 10
_read_only_txn_opts = {
    "postgresql_readonly": True,
}


class PeerInvoker(Peer):
    class _CallStub:

        _cached_funcs: Dict[str, Callable]
        order_key: ContextVar[Optional[str]]

        def __init__(self, peer: Peer):
            self._cached_funcs = {}
            self.peer = peer
            self.order_key = ContextVar("order_key", default=None)

        def __getattr__(self, name: str):
            if f := self._cached_funcs.get(name, None):
                return f
            else:

                async def _wrapped(*args, **kwargs):
                    request_body = {
                        "args": args,
                        "kwargs": kwargs,
                    }
                    self.peer.last_used = time.monotonic()
                    ret = await self.peer.invoke(name, request_body, order_key=self.order_key.get())
                    self.peer.last_used = time.monotonic()
                    return ret

                self._cached_funcs[name] = _wrapped
                return _wrapped

    call: _CallStub
    last_used: float

    def __init__(self, *args, **kwargs) -> None:
        super().__init__(*args, **kwargs)
        self.call = self._CallStub(self)
        self.last_used = time.monotonic()


@actxmgr
async def RPCContext(
    agent_id: AgentId,
    addr,
    *,
    invoke_timeout: float = None,
    order_key: str = None,
    keepalive_timeout: int = 60,
) -> AsyncIterator[PeerInvoker]:
    if agent_id is None or addr is None:
        raise InvalidAPIParameters(
            f"expected valid agent id and agent address, got {agent_id=} and {addr=}"
        )
    keepalive_retry_count = 3
    keepalive_interval = keepalive_timeout // keepalive_retry_count
    if keepalive_interval < 2:
        keepalive_interval = 2
    peer = PeerInvoker(
        connect=ZeroMQAddress(addr),
        transport=ZeroMQRPCTransport,
        transport_opts={
            "zsock_opts": {
                zmq.TCP_KEEPALIVE: 1,
                zmq.TCP_KEEPALIVE_IDLE: keepalive_timeout,
                zmq.TCP_KEEPALIVE_INTVL: keepalive_interval,
                zmq.TCP_KEEPALIVE_CNT: keepalive_retry_count,
            },
        },
        serializer=msgpack.packb,
        deserializer=msgpack.unpackb,
    )
    try:
        async with (_timeout(invoke_timeout), peer):
            okey_token = peer.call.order_key.set("")
            try:
                yield peer
            finally:
                peer.call.order_key.reset(okey_token)
    except RPCUserError as orig_exc:
        raise AgentError(agent_id, orig_exc.name, orig_exc.repr, orig_exc.args)
    except Exception:
        raise


class AgentRegistry:
    """
    Provide a high-level API to create, destroy, and query the computation
    kernels.

    The registry is also responsible to implement our resource management
    policy, such as the limitation of maximum number of kernels per instance.
    """

    kernel_creation_tracker: Dict[KernelId, asyncio.Future]
    _post_kernel_creation_tasks: weakref.WeakValueDictionary[KernelId, asyncio.Task]
    _post_kernel_creation_infos: dict[KernelId, asyncio.Future]
    _kernel_actual_allocated_resources: dict[KernelId, ResourceSlot]

    def __init__(
        self,
        shared_config: SharedConfig,
        db: ExtendedAsyncSAEngine,
        redis_stat: RedisConnectionInfo,
        redis_live: RedisConnectionInfo,
        redis_image: RedisConnectionInfo,
        event_dispatcher: EventDispatcher,
        event_producer: EventProducer,
        storage_manager: StorageSessionManager,
        hook_plugin_ctx: HookPluginContext,
    ) -> None:
        self.shared_config = shared_config
        self.docker = aiodocker.Docker()
        self.db = db
        self.redis_stat = redis_stat
        self.redis_live = redis_live
        self.redis_image = redis_image
        self.event_dispatcher = event_dispatcher
        self.event_producer = event_producer
        self.storage_manager = storage_manager
        self.hook_plugin_ctx = hook_plugin_ctx
        self.kernel_creation_tracker = {}
        self._post_kernel_creation_tasks = weakref.WeakValueDictionary()
        self._post_kernel_creation_infos = {}
        self._kernel_actual_allocated_resources = {}
        self.rpc_keepalive_timeout = int(
            shared_config.get("config/network/rpc/keepalive-timeout", "60")
        )

    async def init(self) -> None:
        self.heartbeat_lock = asyncio.Lock()

    async def shutdown(self) -> None:
        pass

    async def get_instance(self, inst_id: AgentId, field=None):
        async with self.db.begin_readonly() as conn:
            cols = [agents.c.id]
            if field is not None:
                cols.append(field)
            query = sa.select(cols).select_from(agents).where(agents.c.id == inst_id)
            result = await conn.execute(query)
            row = result.first()
            if not row:
                raise InstanceNotFound(inst_id)
            return row

    async def enumerate_instances(self, check_shadow=True):

        async with self.db.begin_readonly() as conn:
            query = sa.select("*").select_from(agents)
            if check_shadow:
                query = query.where(agents.c.status == AgentStatus.ALIVE)
            async for row in (await conn.stream(query)):
                yield row

    async def update_instance(self, inst_id, updated_fields):
        async def _update() -> None:
            async with self.db.begin() as conn:
                query = sa.update(agents).values(**updated_fields).where(agents.c.id == inst_id)
                await conn.execute(query)

        await execute_with_retry(_update)

    async def gather_agent_hwinfo(self, instance_id: AgentId) -> Mapping[str, HardwareMetadata]:
        agent = await self.get_instance(instance_id, agents.c.addr)
        async with RPCContext(
            agent["id"],
            agent["addr"],
            invoke_timeout=None,
            keepalive_timeout=self.rpc_keepalive_timeout,
        ) as rpc:
            result = await rpc.call.gather_hwinfo()
            return {
                k: check_typed_dict(v, HardwareMetadata)  # type: ignore  # (python/mypy#9827)
                for k, v in result.items()
            }

    async def gather_storage_hwinfo(self, vfolder_host: str) -> HardwareMetadata:
        proxy_name, volume_name = self.storage_manager.split_host(vfolder_host)
        async with self.storage_manager.request(
            proxy_name,
            "GET",
            "volume/hwinfo",
            json={"volume": volume_name},
            raise_for_status=True,
        ) as (_, storage_resp):
            return check_typed_dict(
                await storage_resp.json(),
                HardwareMetadata,  # type: ignore  # (python/mypy#9827)
            )

    @actxmgr
    async def handle_kernel_exception(
        self,
        op: str,
        session_id: SessionId,
        access_key: AccessKey,
        error_callback=None,
        cancellation_callback=None,
        set_error: bool = False,
    ) -> AsyncIterator[None]:
        op_exc = {
            "create_session": KernelCreationFailed,
            "restart_session": KernelRestartFailed,
            "destroy_session": KernelDestructionFailed,
            "execute": KernelExecutionFailed,
            "shutdown_service": KernelExecutionFailed,
            "upload_file": KernelExecutionFailed,
            "download_file": KernelExecutionFailed,
            "download_single": KernelExecutionFailed,
            "list_files": KernelExecutionFailed,
            "get_logs_from_agent": KernelExecutionFailed,
            "refresh_session": KernelExecutionFailed,
            "commit_session": KernelExecutionFailed,
        }
        exc_class = op_exc[op]
        # NOTE: Error logging is done outside of this actxmanager.
        try:
            yield
        except asyncio.TimeoutError:
            if set_error:
                await self.set_session_status(
                    session_id,
                    access_key,
                    KernelStatus.ERROR,
                    status_info=f"operation-timeout ({op})",
                )
            if error_callback:
                await error_callback()
            raise exc_class("TIMEOUT") from None
        except asyncio.CancelledError:
            if cancellation_callback:
                await cancellation_callback()
            raise
        except AgentError as e:
            if set_error:
                await self.set_session_status(
                    session_id,
                    access_key,
                    KernelStatus.ERROR,
                    status_info=f"agent-error ({e!r})",
                    status_data={
                        "error": {
                            "src": "agent",
                            "agent_id": e.agent_id,
                            "name": e.exc_name,
                            "repr": e.exc_repr,
                        },
                    },
                )
            if error_callback:
                await error_callback()
            raise exc_class("FAILURE", e) from None
        except BackendError:
            # silently re-raise to make them handled by gateway http handlers
            raise
        except Exception as e:
            if set_error:
                await self.set_session_status(
                    session_id,
                    access_key,
                    KernelStatus.ERROR,
                    status_info=f"other-error ({e!r})",
                    status_data={
                        "error": {
                            "src": "other",
                            "name": e.__class__.__name__,
                            "repr": repr(e),
                        },
                    },
                )
            if error_callback:
                await error_callback()
            raise

    async def get_kernel(
        self,
        kern_id: uuid.UUID,
        field=None,
        allow_stale: bool = False,
        db_connection=None,
    ):
        """
        Retrieve the kernel information from the given kernel ID.
        This ID is unique for all individual agent-spawned containers.

        If ``field`` is given, it extracts only the raw value of the given
        field, without wrapping it as Kernel object.
        If ``allow_stale`` is true, it skips checking validity of the kernel
        owner instance.
        """
        cols = [
            kernels.c.id,
            kernels.c.session_id,
            kernels.c.agent_addr,
            kernels.c.kernel_host,
            kernels.c.access_key,
        ]
        if field == "*":
            cols = [sa.text("*")]
        elif isinstance(field, (tuple, list)):
            cols.extend(field)
        elif isinstance(field, (sa.Column, sa.sql.elements.ColumnClause)):
            cols.append(field)
        elif isinstance(field, str):
            cols.append(sa.column(field))
        async with reenter_txn(self.db, db_connection, _read_only_txn_opts) as conn:
            if allow_stale:
                query = (
                    sa.select(cols)
                    .select_from(kernels)
                    .where(kernels.c.id == kern_id)
                    .limit(1)
                    .offset(0)
                )
            else:
                query = (
                    sa.select(cols)
                    .select_from(kernels.join(agents))
                    .where(
                        (kernels.c.id == kern_id)
                        & ~(kernels.c.status.in_(DEAD_KERNEL_STATUSES))
                        & (agents.c.status == AgentStatus.ALIVE)
                        & (agents.c.id == kernels.c.agent),
                    )
                    .limit(1)
                    .offset(0)
                )
            result = await conn.execute(query)
            row = result.first()
            if row is None:
                raise SessionNotFound
            return row

    async def get_kernels(
        self,
        session_name_or_id: Union[str, uuid.UUID],
        access_key: str,
        *,
        field=None,
        allow_stale: bool = False,
        for_update: bool = False,
        db_connection: SAConnection = None,
        cluster_role: str = None,
    ) -> Sequence[sa.engine.Row]:
        """
        Retrieve the kernel information by kernel's ID, kernel's session UUID
        (session_id), or kernel's name (session_id) paired with access_key.
        If the session is composed of multiple containers, this will return
        every container information, unless field and role is specified by the caller.

        :param session_name_or_id: kernel's id, session_id (session name), or session_id.
        :param access_key: Access key used to create kernels.
        :param field: If given, it extracts only the raw value of the given field, without
                      wrapping it as Kernel object.
        :param allow_stale: If True, filter "inactive" kernels as well as "active" ones.
                            If False, filter "active" kernels only.
        :param for_update: Apply for_update during select query.
        :param db_connection: Database connection for reuse.
        :param cluster_role: Filter kernels by role. "main", "sub", or None (all).
        """
        cols = [
            kernels.c.id,
            kernels.c.session_id,
            kernels.c.session_name,
            kernels.c.session_type,
            kernels.c.status,
            kernels.c.cluster_mode,
            kernels.c.cluster_role,
            kernels.c.cluster_idx,
            kernels.c.access_key,
            kernels.c.agent_addr,
            kernels.c.kernel_host,
            kernels.c.image,
            kernels.c.registry,
            kernels.c.service_ports,
        ]
        if field == "*":
            cols = [sa.text("*")]
        elif isinstance(field, (tuple, list)):
            cols.extend(field)
        elif isinstance(field, (sa.Column, sa.sql.elements.ColumnClause)):
            cols.append(field)
        elif isinstance(field, str):
            cols.append(sa.column(field))

        cond_id = (
            sa.sql.expression.cast(kernels.c.id, sa.String).like(f"{session_name_or_id}%")
        ) & (kernels.c.access_key == access_key)
        cond_name = (kernels.c.session_name.like(f"{session_name_or_id}%")) & (
            kernels.c.access_key == access_key
        )
        cond_session_id = (
            sa.sql.expression.cast(kernels.c.session_id, sa.String).like(f"{session_name_or_id}%")
        ) & (kernels.c.access_key == access_key)
        if cluster_role is not None:
            cond_id = cond_id & (kernels.c.cluster_role == cluster_role)
            cond_name = cond_name & (kernels.c.cluster_role == cluster_role)
            cond_session_id = cond_session_id & (kernels.c.cluster_role == cluster_role)
        if allow_stale:
            cond_status = true()  # any status
        else:
            cond_status = ~(kernels.c.status.in_(DEAD_KERNEL_STATUSES))
        query_by_id = (
            sa.select(cols)
            .select_from(kernels)
            .where(cond_id & cond_status)
            .order_by(sa.desc(kernels.c.created_at))
            .limit(10)
            .offset(0)
        )
        if for_update:
            query_by_id = query_by_id.with_for_update()
        query_by_name = (
            sa.select(cols)
            .select_from(kernels)
            .where(cond_name & cond_status)
            .order_by(sa.desc(kernels.c.created_at))
        )
        if for_update:
            query_by_name = query_by_name.with_for_update()
        query_by_session_id = (
            sa.select(cols)
            .select_from(kernels)
            .where(cond_session_id & cond_status)
            .order_by(sa.desc(kernels.c.created_at))
            .limit(10)
            .offset(0)
        )
        if for_update:
            query_by_session_id = query_by_session_id.with_for_update()
        if allow_stale:
            query_by_name = query_by_name.limit(10).offset(0)
        else:
            # for backward-compatibility
            query_by_name = query_by_name.limit(1).offset(0)

        async with reenter_txn(self.db, db_connection) as conn:
            for query in [
                query_by_id,
                query_by_session_id,
                query_by_name,
            ]:
                result = await conn.execute(query)
                if result.rowcount == 0:
                    continue
                return result.fetchall()
        raise SessionNotFound

    async def get_session_by_session_id(
        self,
        session_id: SessionId,
        *,
        db_connection: SAConnection,
        for_update: bool = False,
    ) -> sa.engine.Row:
        query = (
            sa.select(
                [sa.text("*")],
            )
            .select_from(kernels)
            .where(
                (kernels.c.session_id == session_id) & (kernels.c.cluster_role == DEFAULT_ROLE),
            )
        )
        if for_update:
            query = query.with_for_update()
        result = await db_connection.execute(query)
        row = result.first()
        if row is None:
            raise SessionNotFound
        return row

    async def get_session_by_kernel_id(
        self,
        kernel_id: KernelId,
        *,
        db_connection: SAConnection,
        for_update: bool = False,
    ) -> sa.engine.Row:
        query = (
            sa.select(
                [sa.text("*")],
            )
            .select_from(kernels)
            .where(
                (
                    kernels.c.session_id
                    == (
                        sa.select([kernels.c.session_id])
                        .select_from(kernels)
                        .where(kernels.c.id == kernel_id)
                    )
                )
                & (kernels.c.cluster_role == DEFAULT_ROLE),
            )
        )
        if for_update:
            query = query.with_for_update()
        result = await db_connection.execute(query)
        row = result.first()
        if row is None:
            raise SessionNotFound
        return row

    async def get_session(
        self,
        session_name_or_id: Union[str, uuid.UUID],
        access_key: Union[str, AccessKey],
        *,
        allow_stale: bool = False,
        for_update: bool = False,
        db_connection: SAConnection = None,
    ) -> sa.engine.Row:
        """
        Retrieve the session information by kernel's ID, kernel's session UUID
        (session_id), or kernel's name (session_id) paired with access_key.
        If the session is composed of multiple containers, this will return
        the information of the main kernel.

        :param session_name_or_id: kernel's id, session_id (session name), or session_id.
        :param access_key: Access key used to create kernels.
        :param field: If given, it extracts only the raw value of the given field, without
                      wrapping it as Kernel object.
        :param allow_stale: If True, filter "inactive" kernels as well as "active" ones.
                            If False, filter "active" kernels only.
        :param for_update: Apply for_update during select query.
        :param db_connection: Database connection for reuse.
        :param cluster_role: Filter kernels by role. "main", "sub", or None (all).
        """
        async with reenter_txn(self.db, db_connection, _read_only_txn_opts) as conn:
            if allow_stale:
                extra_cond = None
            else:
                extra_cond = ~kernels.c.status.in_(DEAD_KERNEL_STATUSES)
            session_infos = await match_session_ids(
                session_name_or_id,
                AccessKey(access_key),
                for_update=for_update,
                extra_cond=extra_cond,
                db_connection=conn,
            )
            if not session_infos:
                raise SessionNotFound()
            if len(session_infos) > 1:
                raise TooManySessionsMatched(extra_data={"matches": session_infos})
            kernel_list = await get_main_kernels(
                [SessionId(session_infos[0]["session_id"])],
                db_connection=conn,
            )
            return kernel_list[0]

    async def get_session_kernels(
        self,
        session_id: str,
        access_key: str,
        *,
        field=None,
        allow_stale: bool = False,
        for_update: bool = False,
        db_connection: SAConnection = None,
        cluster_role: str = None,
    ) -> Sequence[sa.engine.Row]:
        """
        Retrieve the information of all kernels of a session by session UUID.
        If the session is bundled with multiple containers,
        this will return every information of them.

        :param session_id: Session's UUID.
        :param access_key: Access key used to create the session.
        :param field: If given, it extracts only the raw value of the given field, without
                      wrapping it as Kernel object.
        :param allow_stale: If True, filter "inactive" kernels as well as "active" ones.
                            If False, filter "active" kernels only.
        :param for_update: Apply for_update during select query.
        :param db_connection: Database connection for reuse.
        :param cluster_role: Filter kernels by role. "main", "sub", or None (all).
        """
        return await self.get_kernels(
            session_id,
            access_key,
            field=field,
            for_update=for_update,
            db_connection=db_connection,
            cluster_role=cluster_role,
        )

    async def get_sessions(
        self,
        session_names: Container[str],
        field=None,
        allow_stale=False,
        db_connection=None,
    ):
        """
        Batched version of :meth:`get_session() <AgentRegistry.get_session>`.
        The order of the returend array is same to the order of ``sess_ids``.
        For non-existent or missing kernel IDs, it fills None in their
        positions without raising SessionNotFound exception.
        """

        cols = [
            kernels.c.id,
            kernels.c.session_id,
            kernels.c.agent_addr,
            kernels.c.kernel_host,
            kernels.c.access_key,
            kernels.c.service_ports,
        ]
        if isinstance(field, (tuple, list)):
            cols.extend(field)
        elif isinstance(field, (sa.Column, sa.sql.elements.ColumnClause)):
            cols.append(field)
        elif isinstance(field, str):
            cols.append(sa.column(field))
        async with reenter_txn(self.db, db_connection, _read_only_txn_opts) as conn:
            if allow_stale:
                query = (
                    sa.select(cols)
                    .select_from(kernels)
                    .where(
                        (kernels.c.session_id.in_(session_names))
                        & (kernels.c.cluster_role == DEFAULT_ROLE)
                    )
                )
            else:
                query = (
                    sa.select(cols)
                    .select_from(kernels.join(agents))
                    .where(
                        (kernels.c.session_id.in_(session_names))
                        & (kernels.c.cluster_role == DEFAULT_ROLE)
                        & (agents.c.status == AgentStatus.ALIVE)
                        & (agents.c.id == kernels.c.agent)
                    )
                )
            result = await conn.execute(query)
            rows = result.fetchall()
            return rows

    async def enqueue_session(
        self,
        session_creation_id: str,
        session_name: str,
        access_key: AccessKey,
        kernel_enqueue_configs: List[KernelEnqueueingConfig],
        scaling_group: Optional[str],
        session_type: SessionTypes,
        resource_policy: dict,
        *,
        user_scope: UserScope,
        cluster_mode: ClusterMode = ClusterMode.SINGLE_NODE,
        cluster_size: int = 1,
        session_tag: str = None,
        internal_data: dict = None,
        starts_at: datetime = None,
        agent_list: Sequence[str] = None,
        dependency_sessions: Sequence[SessionId] = None,
        callback_url: URL = None,
    ) -> SessionId:

        session_id = SessionId(uuid.uuid4())

        # Check keypair resource limit
        if cluster_size > int(resource_policy["max_containers_per_session"]):
            raise QuotaExceeded(
                f"You cannot create session with more than "
                f"{resource_policy['max_containers_per_session']} containers.",
            )

        async with self.db.begin_readonly() as conn:

            checked_scaling_group = await check_scaling_group(
                conn,
                scaling_group,
                session_type,
                access_key,
                user_scope.domain_name,
                user_scope.group_id,
            )
            if scaling_group is None:
                log.warning(
                    f"enqueue_session(s:{session_name}, ak:{access_key}): "
                    f"The client did not specify the scaling group for session; "
                    f"falling back to {checked_scaling_group}",
                )

            use_host_network_query = (
                sa.select([scaling_groups.c.use_host_network])
                .select_from(scaling_groups)
                .where(scaling_groups.c.name == checked_scaling_group)
            )
            use_host_network_result = await conn.execute(use_host_network_query)
            use_host_network = use_host_network_result.scalar()
            # Translate mounts/mount_map into vfolder mounts
            requested_mounts = kernel_enqueue_configs[0]["creation_config"].get("mounts") or []
            requested_mount_map = (
                kernel_enqueue_configs[0]["creation_config"].get("mount_map") or {}
            )
            allowed_vfolder_types = await self.shared_config.get_vfolder_types()
            vfolder_mounts = await prepare_vfolder_mounts(
                conn,
                self.storage_manager,
                allowed_vfolder_types,
                user_scope,
                requested_mounts,
                requested_mount_map,
            )

            # Prepare internal data for common dotfiles.
            dotfile_data = await prepare_dotfiles(
                conn,
                user_scope,
                access_key,
                vfolder_mounts,
            )

        is_multicontainer = cluster_size > 1
        if is_multicontainer:
            if len(kernel_enqueue_configs) == 1:
                log.debug(
                    "enqueue_session(): replicating kernel_enqueue_config with cluster_size={}",
                    cluster_size,
                )
                # the first kernel_config is repliacted to sub-containers
                assert kernel_enqueue_configs[0]["cluster_role"] == DEFAULT_ROLE
                kernel_enqueue_configs[0]["cluster_idx"] = 1
                for i in range(cluster_size - 1):
                    sub_kernel_config = cast(KernelEnqueueingConfig, {**kernel_enqueue_configs[0]})
                    sub_kernel_config["cluster_role"] = "sub"
                    sub_kernel_config["cluster_idx"] = i + 1
                    sub_kernel_config["cluster_hostname"] = sub_kernel_config["cluster_role"] + str(
                        sub_kernel_config["cluster_idx"]
                    )
                    kernel_enqueue_configs.append(sub_kernel_config)
            elif len(kernel_enqueue_configs) > 1:
                # each container should have its own kernel_config
                log.debug(
                    "enqueue_session(): using given kernel_enqueue_configs with cluster_size={}",
                    cluster_size,
                )
                if len(kernel_enqueue_configs) != cluster_size:
                    raise InvalidAPIParameters(
                        "The number of kernel configs differs from the cluster size"
                    )
            else:
                raise InvalidAPIParameters("Missing kernel configurations")

        # Prepare internal data.
        internal_data = {} if internal_data is None else internal_data
        internal_data.update(dotfile_data)

        hook_result = await self.hook_plugin_ctx.dispatch(
            "PRE_ENQUEUE_SESSION",
            (session_id, session_name, access_key),
            return_when=ALL_COMPLETED,
        )
        if hook_result.status != PASSED:
            raise RejectedByHook.from_hook_result(hook_result)

        kernel_bulk_insert_query = kernels.insert().values(
            {
                "agent": sa.bindparam("mapped_agent"),
                "id": sa.bindparam("kernel_id"),
                "status": KernelStatus.PENDING,
                "status_history": {
                    KernelStatus.PENDING.name: datetime.now(tzutc()).isoformat(),
                },
                "session_creation_id": session_creation_id,
                "session_id": session_id,
                "session_name": session_name,
                "session_type": session_type,
                "cluster_mode": cluster_mode.value,
                "cluster_size": cluster_size,
                "cluster_role": sa.bindparam("cluster_role"),
                "cluster_idx": sa.bindparam("cluster_idx"),
                "cluster_hostname": sa.bindparam("cluster_hostname"),
                "scaling_group": checked_scaling_group,
                "domain_name": user_scope.domain_name,
                "group_id": user_scope.group_id,
                "user_uuid": user_scope.user_uuid,
                "access_key": access_key,
                "image": sa.bindparam("image"),
                "registry": sa.bindparam("registry"),
                "tag": session_tag,
                "starts_at": starts_at,
                "internal_data": internal_data,
                "callback_url": callback_url,
                "startup_command": sa.bindparam("startup_command"),
                "occupied_slots": sa.bindparam("occupied_slots"),
                "occupied_shares": {},
                "resource_opts": sa.bindparam("resource_opts"),
                "environ": sa.bindparam("environ"),
                "mounts": [mount.name for mount in vfolder_mounts],  # TODO: keep for legacy?
                "vfolder_mounts": vfolder_mounts,
                "bootstrap_script": sa.bindparam("bootstrap_script"),
                "repl_in_port": 0,
                "repl_out_port": 0,
                "stdin_port": 0,
                "stdout_port": 0,
                "preopen_ports": sa.bindparam("preopen_ports"),
                "use_host_network": use_host_network,
            }
        )
        kernel_data = []

        for idx, kernel in enumerate(kernel_enqueue_configs):
            kernel_id: KernelId
            if kernel["cluster_role"] == DEFAULT_ROLE:
                kernel_id = cast(KernelId, session_id)
            else:
                kernel_id = KernelId(uuid.uuid4())
            creation_config = kernel["creation_config"]
            image_ref = kernel["image_ref"]
            resource_opts = creation_config.get("resource_opts") or {}

            creation_config["mounts"] = [vfmount.to_json() for vfmount in vfolder_mounts]
            # TODO: merge into a single call
            async with self.db.begin_readonly_session() as session:
                log.debug(
                    "enqueue_session(): image ref => {} ({})", image_ref, image_ref.architecture
                )
                image_row = await ImageRow.resolve(session, [image_ref])
            image_min_slots, image_max_slots = await image_row.get_slot_ranges(self.shared_config)
            known_slot_types = await self.shared_config.get_resource_slots()

            labels = image_row.labels
            # Parse service ports to check for port errors
            parse_service_ports(labels.get("ai.backend.service-ports", ""), BackendError)

            # Shared memory.
            # We need to subtract the amount of shared memory from the memory limit of
            # a container, since tmpfs including /dev/shm uses host-side kernel memory
            # and cgroup's memory limit does not apply.
            shmem = resource_opts.get("shmem", None)
            if shmem is None:
                shmem = labels.get("ai.backend.resource.preferred.shmem", "64m")
            shmem = BinarySize.from_str(shmem)
            resource_opts["shmem"] = shmem
            image_min_slots = copy.deepcopy(image_min_slots)
            image_min_slots["mem"] += shmem

            # Sanitize user input: does it have resource config?
            if "resources" in creation_config:
                # Sanitize user input: does it have "known" resource slots only?
                for slot_key, slot_value in creation_config["resources"].items():
                    if slot_key not in known_slot_types:
                        raise InvalidAPIParameters(f"Unknown requested resource slot: {slot_key}")
                try:
                    requested_slots = ResourceSlot.from_user_input(
                        creation_config["resources"], known_slot_types
                    )
                except ValueError:
                    log.exception("request_slots & image_slots calculation error")
                    # happens when requested_slots have more keys
                    # than the image-defined slots
                    # (e.g., image does not support accelerators
                    #  requested by the client)
                    raise InvalidAPIParameters(
                        "Your resource request has resource type(s) " "not supported by the image."
                    )

                # If intrinsic resources are not specified,
                # fill them with image minimums.
                for k, v in requested_slots.items():
                    if (v is None or v == 0) and k in INTRINSIC_SLOTS:
                        requested_slots[k] = image_min_slots[k]
            else:
                # Handle the legacy clients (prior to v19.03)
                # We support CPU/memory conversion, but to use accelerators users
                # must update their clients because the slots names are not provided
                # by the accelerator plugins.
                cpu = creation_config.get("instanceCores")
                if cpu is None:  # the key is there but may be null.
                    cpu = image_min_slots["cpu"]
                mem = creation_config.get("instanceMemory")
                if mem is None:  # the key is there but may be null.
                    mem = image_min_slots["mem"]
                else:
                    # In legacy clients, memory is normalized to GiB.
                    mem = str(mem) + "g"
                requested_slots = ResourceSlot.from_user_input(
                    {
                        "cpu": cpu,
                        "mem": mem,
                    },
                    known_slot_types,
                )
                gpu = creation_config.get("instanceGPUs")
                if gpu is not None:
                    raise InvalidAPIParameters("Client upgrade required " "to use GPUs (v19.03+).")
                tpu = creation_config.get("instanceTPUs")
                if tpu is not None:
                    raise InvalidAPIParameters("Client upgrade required " "to use TPUs (v19.03+).")

            # Check the image resource slots.
            log_fmt = "s:{} k:{} r:{}-{}"
            log_args = (session_id, kernel_id, kernel["cluster_role"], kernel["cluster_idx"])
            log.debug(log_fmt + " -> requested_slots: {}", *log_args, requested_slots)
            log.debug(log_fmt + " -> resource_opts: {}", *log_args, resource_opts)
            log.debug(log_fmt + " -> image_min_slots: {}", *log_args, image_min_slots)
            log.debug(log_fmt + " -> image_max_slots: {}", *log_args, image_max_slots)

            # Check if: requested >= image-minimum
            if image_min_slots > requested_slots:
                raise InvalidAPIParameters(
                    "Your resource request is smaller than "
                    "the minimum required by the image. ({})".format(
                        " ".join(
                            f"{k}={v}"
                            for k, v in image_min_slots.to_humanized(known_slot_types).items()
                        )
                    )
                )

            # Check if: requested <= image-maximum
            if not (requested_slots <= image_max_slots):
                raise InvalidAPIParameters(
                    "Your resource request is larger than "
                    "the maximum allowed by the image. ({})".format(
                        " ".join(
                            f"{k}={v}"
                            for k, v in image_max_slots.to_humanized(known_slot_types).items()
                        )
                    )
                )

            # Check if: shmem < memory
            if shmem >= requested_slots["mem"]:
                raise InvalidAPIParameters(
                    "Shared memory should be less than the main memory. (s:{}, m:{})".format(
                        str(shmem), str(BinarySize(requested_slots["mem"]))
                    ),
                )

            environ = kernel_enqueue_configs[0]["creation_config"].get("environ") or {}

            # Create kernel object in PENDING state.
            mapped_agent = None
            if not agent_list:
                pass
            else:
                mapped_agent = agent_list[idx]

            kernel_data.append(
                {
                    "mapped_agent": mapped_agent,
                    "kernel_id": kernel_id,
                    "cluster_role": kernel["cluster_role"],
                    "cluster_idx": kernel["cluster_idx"],
                    "cluster_hostname": f"{kernel['cluster_role']}{kernel['cluster_idx']}",
                    "image": image_ref.canonical,
                    "architecture": image_ref.architecture,
                    "registry": image_ref.registry,
                    "startup_command": kernel.get("startup_command"),
                    "occupied_slots": requested_slots,
                    "resource_opts": resource_opts,
                    "environ": [f"{k}={v}" for k, v in environ.items()],
                    "bootstrap_script": kernel.get("bootstrap_script"),
                    "preopen_ports": creation_config.get("preopen_ports", []),
                }
            )

        try:

            async def _enqueue() -> None:
                async with self.db.begin() as conn:
                    await conn.execute(kernel_bulk_insert_query, kernel_data)
                    if dependency_sessions:
                        matched_dependency_session_ids = []
                        for dependency_id in dependency_sessions:
                            match_info = await match_session_ids(
                                dependency_id,
                                access_key,
                                db_connection=conn,
                            )
                            if match_info:
                                matched_dependency_session_ids.append(match_info[0]["session_id"])
                            else:
                                raise InvalidAPIParameters(
                                    "Unknown session ID or name in the dependency list",
                                    extra_data={"session_ref": dependency_id},
                                )
                        dependency_bulk_insert_query = session_dependencies.insert().values(
                            {
                                "session_id": session_id,
                                "depends_on": sa.bindparam("dependency_id"),
                            },
                        )
                        await conn.execute(
                            dependency_bulk_insert_query,
                            [
                                {"dependency_id": dependency_id}
                                for dependency_id in matched_dependency_session_ids
                            ],
                        )

            await execute_with_retry(_enqueue)
        except DBAPIError as e:
            if getattr(e.orig, "pgcode", None) == "23503":
                match = re.search(r"Key \(agent\)=\((?P<agent>[^)]+)\)", repr(e.orig))
                if match:
                    raise InvalidAPIParameters(f"No such agent: {match.group('agent')}")
                else:
                    raise InvalidAPIParameters("No such agent")
            raise

        await self.hook_plugin_ctx.notify(
            "POST_ENQUEUE_SESSION",
            (session_id, session_name, access_key),
        )
        await self.event_producer.produce_event(
            SessionEnqueuedEvent(session_id, session_creation_id),
        )
        return session_id

    async def start_session(
        self,
        sched_ctx: SchedulingContext,
        scheduled_session: PendingSession,
    ) -> None:
        from .scheduler.types import AgentAllocationContext, KernelAgentBinding

        kernel_agent_bindings: Sequence[KernelAgentBinding] = [
            KernelAgentBinding(
                kernel=k,
                agent_alloc_ctx=AgentAllocationContext(
                    agent_id=k.agent_id,
                    agent_addr=k.agent_addr,
                    scaling_group=scheduled_session.scaling_group,
                ),
                allocated_host_ports=set(),
            )
            for k in scheduled_session.kernels
        ]
        session_creation_id = scheduled_session.session_creation_id

        hook_result = await self.hook_plugin_ctx.dispatch(
            "PRE_START_SESSION",
            (
                scheduled_session.session_id,
                scheduled_session.session_name,
                scheduled_session.access_key,
            ),
            return_when=ALL_COMPLETED,
        )
        if hook_result.status != PASSED:
            raise RejectedByHook.from_hook_result(hook_result)

        # Get resource policy for the session
        # TODO: memoize with TTL
        async with self.db.begin_readonly() as conn:
            query = (
                sa.select([keypair_resource_policies])
                .select_from(keypair_resource_policies)
                .where(keypair_resource_policies.c.name == scheduled_session.resource_policy)
            )
            result = await conn.execute(query)
            resource_policy = result.first()
        auto_pull = await self.shared_config.get_raw("config/docker/image/auto_pull")

        # Aggregate image registry information
        keyfunc = lambda item: item.kernel.image_ref
        image_infos = {}
        async with self.db.begin_readonly_session() as session:
            for image_ref, _ in itertools.groupby(
                sorted(kernel_agent_bindings, key=keyfunc),
                key=keyfunc,
            ):
                log.debug(
                    "start_session(): image ref => {} ({})", image_ref, image_ref.architecture
                )
                image_infos[image_ref] = await ImageRow.resolve(session, [image_ref])
                registry_url, registry_creds = await get_registry_info(
                    self.shared_config.etcd, image_ref.registry
                )
        image_info = {
            "image_infos": image_infos,
            "registry_url": registry_url,
            "registry_creds": registry_creds,
            "resource_policy": resource_policy,
            "auto_pull": auto_pull,
        }

        network_name: Optional[str] = None
        cluster_ssh_port_mapping: Optional[Dict[str, Tuple[str, int]]] = None
        if not scheduled_session.use_host_network:
            if scheduled_session.cluster_mode == ClusterMode.SINGLE_NODE:
                if scheduled_session.cluster_size > 1:
                    network_name = f"bai-singlenode-{scheduled_session.session_id}"
                    assert kernel_agent_bindings[0].agent_alloc_ctx.agent_id is not None
                    assert scheduled_session.session_id is not None
                    try:
                        async with RPCContext(
                            kernel_agent_bindings[0].agent_alloc_ctx.agent_id,
                            kernel_agent_bindings[0].agent_alloc_ctx.agent_addr,
                            invoke_timeout=None,
                            order_key=str(scheduled_session.session_id),
                            keepalive_timeout=self.rpc_keepalive_timeout,
                        ) as rpc:
                            await rpc.call.create_local_network(network_name)
                    except Exception:
                        log.exception(f"Failed to create an agent-local network {network_name}")
                        raise
                else:
                    network_name = None
            elif scheduled_session.cluster_mode == ClusterMode.MULTI_NODE:
                # Create overlay network for multi-node sessions
                network_name = f"bai-multinode-{scheduled_session.session_id}"
                mtu = await self.shared_config.get_raw("config/network/overlay/mtu")
                try:
                    # Overlay networks can only be created at the Swarm manager.
                    create_options = {
                        "Name": network_name,
                        "Driver": "overlay",
                        "Attachable": True,
                        "Labels": {
                            "ai.backend.cluster-network": "1",
                        },
                        "Options": {},
                    }
                    if mtu:
                        create_options["Options"] = {"com.docker.network.driver.mtu": mtu}
                    await self.docker.networks.create(create_options)
                except Exception:
                    log.exception(f"Failed to create an overlay network {network_name}")
                    raise
        else:
            network_name = "host"
            if scheduled_session.cluster_size > 1:
                keyfunc = lambda item: item.kernel.cluster_role
                cluster_ssh_port_mapping = {}
                for cluster_role, group_iterator in itertools.groupby(
                    sorted(kernel_agent_bindings, key=keyfunc),
                    key=keyfunc,
                ):
                    for index, item in enumerate(group_iterator):
                        assert item.agent_alloc_ctx.agent_id is not None
                        async with RPCContext(
                            item.agent_alloc_ctx.agent_id,
                            item.agent_alloc_ctx.agent_addr,
                            invoke_timeout=None,
                            order_key=str(scheduled_session.session_id),
                            keepalive_timeout=self.rpc_keepalive_timeout,
                        ) as rpc:
                            port = await rpc.call.assign_port()
                            agent_addr = item.agent_alloc_ctx.agent_addr.replace(
                                "tcp://", ""
                            ).split(":", maxsplit=1)[0]
                            cluster_ssh_port_mapping[item.kernel.cluster_hostname] = (
                                agent_addr,
                                port,
                            )
                            item.allocated_host_ports.add(port)
        log.debug("ssh connection info mapping: {}", cluster_ssh_port_mapping)

        keyfunc = lambda item: item.kernel.cluster_role
        replicas = {
            cluster_role: len([*group_iterator])
            for cluster_role, group_iterator in itertools.groupby(
                sorted(kernel_agent_bindings, key=keyfunc),
                key=keyfunc,
            )
        }

        cluster_info = ClusterInfo(
            mode=scheduled_session.cluster_mode,
            size=scheduled_session.cluster_size,
            replicas=replicas,
            network_name=network_name,
            ssh_keypair=(
                await self.create_cluster_ssh_keypair()
                if scheduled_session.cluster_size > 1
                else None
            ),
            cluster_ssh_port_mapping=cast(
                Optional[ClusterSSHPortMapping], cluster_ssh_port_mapping
            ),
        )
        scheduled_session.environ.update(
            {
                "BACKENDAI_SESSION_ID": str(scheduled_session.session_id),
                "BACKENDAI_SESSION_NAME": str(scheduled_session.session_name),
                "BACKENDAI_CLUSTER_SIZE": str(scheduled_session.cluster_size),
                "BACKENDAI_CLUSTER_REPLICAS": ",".join(f"{k}:{v}" for k, v in replicas.items()),
                "BACKENDAI_CLUSTER_HOSTS": ",".join(
                    binding.kernel.cluster_hostname for binding in kernel_agent_bindings
                ),
                "BACKENDAI_ACCESS_KEY": scheduled_session.access_key,
            }
        )

        # Aggregate by agents to minimize RPC calls
        per_agent_tasks = []
        keyfunc = lambda item: item.agent_alloc_ctx.agent_id
        for agent_id, group_iterator in itertools.groupby(
            sorted(kernel_agent_bindings, key=keyfunc),
            key=keyfunc,
        ):
            items = [*group_iterator]
            # Within a group, agent_alloc_ctx are same.
            agent_alloc_ctx = items[0].agent_alloc_ctx
            per_agent_tasks.append(
                (
                    agent_alloc_ctx,
                    self._create_kernels_in_one_agent(
                        agent_alloc_ctx,
                        scheduled_session,
                        items,
                        image_info,
                        cluster_info,
                    ),
                ),
            )
        if per_agent_tasks:
            agent_errors = []
            results = await asyncio.gather(
                *[item[1] for item in per_agent_tasks],
                return_exceptions=True,
            )
            for agent_alloc_tx, result in zip((item[0] for item in per_agent_tasks), results):
                if isinstance(result, aiotools.TaskGroupError):
                    agent_errors.extend(result.__errors__)
                elif isinstance(result, Exception):
                    # mark to be destroyed afterwards
                    agent_errors.append(result)
            if agent_errors:
                raise MultiAgentError(
                    "agent(s) raise errors during kernel creation",
                    errors=agent_errors,
                )
            await self.settle_agent_alloc(kernel_agent_bindings)
        # If all is well, let's say the session is ready.
        await self.event_producer.produce_event(
            SessionStartedEvent(scheduled_session.session_id, session_creation_id),
        )
        await self.hook_plugin_ctx.notify(
            "POST_START_SESSION",
            (
                scheduled_session.session_id,
                scheduled_session.session_name,
                scheduled_session.access_key,
            ),
        )

    def convert_resource_spec_to_resource_slot(
        self,
        allocations: Mapping[str, Mapping[SlotName, Mapping[DeviceId, str]]],
    ) -> ResourceSlot:
        """
        Convert per-device resource spec allocations (agent-side format)
        back into a resource slot (manager-side format).
        """
        slots = ResourceSlot()
        for alloc_map in allocations.values():
            for slot_name, allocation_by_device in alloc_map.items():
                total_allocs: List[Decimal] = []
                for allocation in allocation_by_device.values():
                    if (
                        isinstance(allocation, (BinarySize, str))
                        and BinarySize.suffix_map.get(allocation[-1].lower()) is not None
                    ):
                        total_allocs.append(Decimal(BinarySize.from_str(allocation)))
                    else:  # maybe Decimal("Infinity"), etc.
                        total_allocs.append(Decimal(allocation))
                slots[slot_name] = str(sum(total_allocs))
        return slots

    async def finalize_running(self, created_info: Mapping[str, Any]) -> None:
        async def _finialize_running() -> None:
            # Record kernel access information
            try:
                async with self.db.begin() as conn:
                    kernel_query = (
                        sa.select(kernels.c.status)
                        .where(kernels.c.id == created_info["id"])
                        .with_for_update(skip_locked=True)
                    )
                    current_status = (await conn.execute(kernel_query)).scalar()
                    # current_status is None when kernel_query is locked by concurrent query.
                    if (
                        current_status is None
                        or KernelStatus.RUNNING not in KERNEL_STATUS_TRANSITION_MAP[current_status]
                    ):
                        return
                    agent_host = URL(created_info["agent_addr"]).host
                    kernel_host = created_info.get("kernel_host", agent_host)
                    service_ports = created_info.get("service_ports", [])
                    # NOTE: created_info contains resource_spec
                    values = {
                        "scaling_group": created_info["scaling_group"],
                        "status": KernelStatus.RUNNING,
                        "container_id": created_info["container_id"],
                        "occupied_shares": {},
                        "attached_devices": created_info.get("attached_devices", {}),
                        "kernel_host": kernel_host,
                        "repl_in_port": created_info["repl_in_port"],
                        "repl_out_port": created_info["repl_out_port"],
                        "stdin_port": created_info["stdin_port"],
                        "stdout_port": created_info["stdout_port"],
                        "service_ports": service_ports,
                        "status_history": sql_json_merge(
                            kernels.c.status_history,
                            (),
                            {
                                KernelStatus.RUNNING.name: datetime.now(tzutc()).isoformat(),
                            },
                        ),
                    }
                    actual_allocs = self.convert_resource_spec_to_resource_slot(
                        created_info["resource_spec"]["allocations"]
                    )
                    values["occupied_slots"] = actual_allocs
                    self._kernel_actual_allocated_resources[created_info["id"]] = actual_allocs
                    update_query = (
                        sa.update(kernels).values(values).where(kernels.c.id == created_info["id"])
                    )
                    await conn.execute(update_query)
            except Exception:
                log.exception("error while executing _finalize_running")
                raise

        await execute_with_retry(_finialize_running)

    async def _post_create_kernel(
        self,
        agent_alloc_ctx: AgentAllocationContext,
        kernel_id: KernelId,
    ) -> None:
        # Wait until the kernel_started event.
        try:
            created_info, _ = await asyncio.gather(
                self._post_kernel_creation_infos[kernel_id],
                self.kernel_creation_tracker[kernel_id],
            )
        except asyncio.CancelledError:
            log.warning("post_create_kernel(k:{}) cancelled", kernel_id)
            return
        except Exception:
            log.exception("post_create_kernel(k:{}) unexpected error", kernel_id)
            return
        else:
            await self.finalize_running(
                {
                    **created_info,
                    "scaling_group": agent_alloc_ctx.scaling_group,
                    "agent_addr": agent_alloc_ctx.agent_addr,
                }
            )

        finally:
            try:
                await asyncio.sleep(1)
            finally:
                del self._post_kernel_creation_infos[kernel_id]
                del self.kernel_creation_tracker[kernel_id]

    async def _create_kernels_in_one_agent(
        self,
        agent_alloc_ctx: AgentAllocationContext,
        scheduled_session: PendingSession,
        items: Sequence[KernelAgentBinding],
        image_info,
        cluster_info,
    ) -> None:
        loop = asyncio.get_running_loop()
        registry_url = image_info["registry_url"]
        registry_creds = image_info["registry_creds"]
        image_infos = image_info["image_infos"]
        resource_policy = image_info["resource_policy"]
        auto_pull = image_info["auto_pull"]
        assert agent_alloc_ctx.agent_id is not None
        assert scheduled_session.session_id is not None
        async with RPCContext(
            agent_alloc_ctx.agent_id,
            agent_alloc_ctx.agent_addr,
            invoke_timeout=None,
            order_key=str(scheduled_session.session_id),
            keepalive_timeout=self.rpc_keepalive_timeout,
        ) as rpc:
            kernel_creation_id = secrets.token_urlsafe(16)
            # Prepare kernel_started event handling
            for binding in items:
                self.kernel_creation_tracker[binding.kernel.kernel_id] = loop.create_future()
            # Spawn post-processing tasks
            post_tasks = []
            for binding in items:
                self._post_kernel_creation_infos[binding.kernel.kernel_id] = loop.create_future()
                post_task = asyncio.create_task(
                    self._post_create_kernel(
                        agent_alloc_ctx,
                        binding.kernel.kernel_id,
                    )
                )
                self._post_kernel_creation_tasks[binding.kernel.kernel_id] = post_task
                post_tasks.append(post_task)
            try:
                # Issue a batched RPC call to create kernels on this agent
                created_infos = await rpc.call.create_kernels(
                    kernel_creation_id,
                    str(scheduled_session.session_id),
                    [str(binding.kernel.kernel_id) for binding in items],
                    [
                        {
                            "image": {
                                "registry": {
                                    "name": binding.kernel.image_ref.registry,
                                    "url": str(registry_url),
                                    **registry_creds,  # type: ignore
                                },
                                "digest": image_infos[binding.kernel.image_ref].config_digest,
                                "repo_digest": None,
                                "canonical": binding.kernel.image_ref.canonical,
                                "architecture": binding.kernel.image_ref.architecture,
                                "labels": image_infos[binding.kernel.image_ref].labels,
                            },
                            "session_type": scheduled_session.session_type.value,
                            "cluster_role": binding.kernel.cluster_role,
                            "cluster_idx": binding.kernel.cluster_idx,
                            "cluster_hostname": binding.kernel.cluster_hostname,
                            "idle_timeout": resource_policy["idle_timeout"],
                            "mounts": [item.to_json() for item in scheduled_session.vfolder_mounts],
                            "environ": {
                                # inherit per-session environment variables
                                **scheduled_session.environ,
                                # set per-kernel environment variables
                                "BACKENDAI_KERNEL_ID": str(binding.kernel.kernel_id),
                                "BACKENDAI_KERNEL_IMAGE": str(binding.kernel.image_ref),
                                "BACKENDAI_CLUSTER_ROLE": binding.kernel.cluster_role,
                                "BACKENDAI_CLUSTER_IDX": str(binding.kernel.cluster_idx),
                                "BACKENDAI_CLUSTER_HOST": str(binding.kernel.cluster_hostname),
                            },
                            "resource_slots": binding.kernel.requested_slots.to_json(),
                            "resource_opts": binding.kernel.resource_opts,
                            "bootstrap_script": binding.kernel.bootstrap_script,
                            "startup_command": binding.kernel.startup_command,
                            "internal_data": scheduled_session.internal_data,
                            "auto_pull": auto_pull,
                            "preopen_ports": scheduled_session.preopen_ports,
                            "allocated_host_ports": list(binding.allocated_host_ports),
                            "agent_addr": binding.agent_alloc_ctx.agent_addr,
                            "scaling_group": binding.agent_alloc_ctx.scaling_group,
                        }
                        for binding in items
                    ],
                    cluster_info,
                )
                log.debug(
                    "start_session(s:{}, ak:{}, k:{}) -> created on ag:{}",
                    scheduled_session.session_name,
                    scheduled_session.access_key,
                    [binding.kernel.kernel_id for binding in items],
                    agent_alloc_ctx.agent_id,
                )
                # Pass the return value of RPC calls to post-processing tasks
                for created_info in created_infos:
                    kernel_id = KernelId(uuid.UUID(created_info["id"]))
                    self._post_kernel_creation_infos[kernel_id].set_result(created_info)
                await asyncio.gather(*post_tasks, return_exceptions=True)
            except (asyncio.TimeoutError, asyncio.CancelledError) as e:
                for binding in items:
                    kernel_id = binding.kernel.kernel_id
                    self.kernel_creation_tracker[kernel_id].cancel()
                    self._post_kernel_creation_infos[kernel_id].set_exception(e)
                await asyncio.gather(*post_tasks, return_exceptions=True)
            except Exception as e:
                # The agent has already cancelled or issued the destruction lifecycle event
                # for this batch of kernels.
                for binding in items:
                    kernel_id = binding.kernel.kernel_id
                    self.kernel_creation_tracker[kernel_id].cancel()
                    self._post_kernel_creation_infos[kernel_id].set_exception(e)
                    await self.set_kernel_status(
                        kernel_id,
                        KernelStatus.ERROR,
                        f"other-error ({e!r})",
                        extra_data={
                            "agent": binding.agent_alloc_ctx.agent_id,
                            "agent_addr": binding.agent_alloc_ctx.agent_addr,
                            "scaling_group": binding.agent_alloc_ctx.scaling_group,
                            "status_data": {
                                "error": {
                                    "src": "other",
                                    "name": e.__class__.__name__,
                                    "repr": repr(e),
                                },
                            },
                        },
                    )
                await asyncio.gather(*post_tasks, return_exceptions=True)
                raise

    async def create_cluster_ssh_keypair(self) -> ClusterSSHKeyPair:
        key = rsa.generate_private_key(
            backend=default_backend(),
            public_exponent=65537,
            key_size=2048,
        )
        public_key = key.public_key().public_bytes(
            serialization.Encoding.OpenSSH,
            serialization.PublicFormat.OpenSSH,
        )
        public_key += b" work@cluster.backend.ai.local"
        pem = key.private_bytes(
            encoding=serialization.Encoding.PEM,
            format=serialization.PrivateFormat.TraditionalOpenSSL,
            encryption_algorithm=serialization.NoEncryption(),
        )
        return {
            "private_key": pem.decode("utf-8"),
            "public_key": public_key.decode("utf-8"),
        }

    async def get_keypair_occupancy(self, access_key, *, conn=None):
        known_slot_types = await self.shared_config.get_resource_slots()

        async def _query() -> ResourceSlot:
            async with reenter_txn(self.db, conn) as _conn:
                query = sa.select([kernels.c.occupied_slots]).where(
                    (kernels.c.access_key == access_key)
                    & (kernels.c.status.in_(USER_RESOURCE_OCCUPYING_KERNEL_STATUSES)),
                )
                zero = ResourceSlot()
                key_occupied = sum(
                    [row["occupied_slots"] async for row in (await _conn.stream(query))], zero
                )
                # drop no-longer used slot types
                drops = [k for k in key_occupied.keys() if k not in known_slot_types]
                for k in drops:
                    del key_occupied[k]
                return key_occupied

        return await execute_with_retry(_query)

    async def get_domain_occupancy(self, domain_name, *, conn=None):
        # TODO: store domain occupied_slots in Redis?
        known_slot_types = await self.shared_config.get_resource_slots()

        async def _query() -> ResourceSlot:
            async with reenter_txn(self.db, conn) as _conn:
                query = sa.select([kernels.c.occupied_slots]).where(
                    (kernels.c.domain_name == domain_name)
                    & (kernels.c.status.in_(USER_RESOURCE_OCCUPYING_KERNEL_STATUSES)),
                )
                zero = ResourceSlot()
                key_occupied = sum(
                    [row["occupied_slots"] async for row in (await _conn.stream(query))],
                    zero,
                )
                # drop no-longer used slot types
                drops = [k for k in key_occupied.keys() if k not in known_slot_types]
                for k in drops:
                    del key_occupied[k]
                return key_occupied

        return await execute_with_retry(_query)

    async def get_group_occupancy(self, group_id, *, conn=None):
        # TODO: store domain occupied_slots in Redis?
        known_slot_types = await self.shared_config.get_resource_slots()

        async def _query() -> ResourceSlot:
            async with reenter_txn(self.db, conn) as _conn:
                query = sa.select([kernels.c.occupied_slots]).where(
                    (kernels.c.group_id == group_id)
                    & (kernels.c.status.in_(USER_RESOURCE_OCCUPYING_KERNEL_STATUSES)),
                )
                zero = ResourceSlot()
                key_occupied = sum(
                    [row["occupied_slots"] async for row in (await _conn.stream(query))],
                    zero,
                )
                # drop no-longer used slot types
                drops = [k for k in key_occupied.keys() if k not in known_slot_types]
                for k in drops:
                    del key_occupied[k]
                return key_occupied

        return await execute_with_retry(_query)

    async def update_scaling_group(self, id, scaling_group) -> None:
        agent = await self.get_instance(id, agents.c.addr)
        async with RPCContext(
            agent["id"],
            agent["addr"],
            invoke_timeout=None,
            keepalive_timeout=self.rpc_keepalive_timeout,
        ) as rpc:
            await rpc.call.update_scaling_group(scaling_group)

    async def settle_agent_alloc(
        self,
        kernel_agent_bindings: Sequence[KernelAgentBinding],
    ) -> None:
        """
        Tries to settle down agent row's occupied_slots with real value. This must be called
        after kernel creation is completed, to prevent fraction of resource dropped by agent scheduler
        during kernel creation still being reported as used.
        """

        keyfunc = lambda item: item.agent_alloc_ctx.agent_id
        for agent_id, group_iterator in itertools.groupby(
            sorted(kernel_agent_bindings, key=keyfunc),
            key=keyfunc,
        ):
            actual_allocated_slots = ResourceSlot()
            requested_slots = ResourceSlot()

            for kernel_agent_binding in group_iterator:
                # this value must be set while running _post_create_kernel
                actual_allocated_slot = self._kernel_actual_allocated_resources.get(
                    kernel_agent_binding.kernel.kernel_id
                )
                requested_slots += kernel_agent_binding.kernel.requested_slots
                if actual_allocated_slot is not None:
                    actual_allocated_slots += ResourceSlot.from_json(actual_allocated_slot)
                    del self._kernel_actual_allocated_resources[
                        kernel_agent_binding.kernel.kernel_id
                    ]
                else:  # something's wrong; just fall back to requested slot value
                    actual_allocated_slots += kernel_agent_binding.kernel.requested_slots

            # perform DB update only if requested slots and actual allocated value differs
            if actual_allocated_slots != requested_slots:
                log.debug("calibrating resource slot usage for agent {}", agent_id)
                async with self.db.begin() as conn:
                    select_query = (
                        sa.select([agents.c.occupied_slots])
                        .select_from(agents)
                        .where(agents.c.id == agent_id)
                    )
                    result = await conn.execute(select_query)
                    occupied_slots: ResourceSlot = result.scalar()
                    diff = actual_allocated_slots - requested_slots
                    update_query = (
                        sa.update(agents)
                        .values(
                            {
                                "occupied_slots": ResourceSlot.from_json(occupied_slots) + diff,
                            }
                        )
                        .where(agents.c.id == agent_id)
                    )
                    await conn.execute(update_query)

    async def recalc_resource_usage(self, do_fullscan: bool = False) -> None:
        concurrency_used_per_key: MutableMapping[str, int] = defaultdict(lambda: 0)
        occupied_slots_per_agent: MutableMapping[str, ResourceSlot] = defaultdict(
            lambda: ResourceSlot({"cpu": 0, "mem": 0})
        )

        async def _recalc() -> None:
            async with self.db.begin() as conn:
                # Query running containers and calculate concurrency_used per AK and
                # occupied_slots per agent.
                query = (
                    sa.select([kernels.c.access_key, kernels.c.agent, kernels.c.occupied_slots])
                    .where(kernels.c.status.in_(AGENT_RESOURCE_OCCUPYING_KERNEL_STATUSES))
                    .order_by(sa.asc(kernels.c.access_key))
                )
                async for row in (await conn.stream(query)):
                    occupied_slots_per_agent[row.agent] += ResourceSlot(row.occupied_slots)
                query = (
                    sa.select([kernels.c.access_key, kernels.c.agent, kernels.c.occupied_slots])
                    .where(kernels.c.status.in_(USER_RESOURCE_OCCUPYING_KERNEL_STATUSES))
                    .order_by(sa.asc(kernels.c.access_key))
                )
                async for row in (await conn.stream(query)):
                    concurrency_used_per_key[row.access_key] += 1

                if len(occupied_slots_per_agent) > 0:
                    # Update occupied_slots for agents with running containers.
                    for aid, slots in occupied_slots_per_agent.items():
                        query = (
                            sa.update(agents).values(occupied_slots=slots).where(agents.c.id == aid)
                        )
                        await conn.execute(query)
                    # Update all other agents to have empty occupied_slots.
                    query = (
                        sa.update(agents)
                        .values(occupied_slots=ResourceSlot({}))
                        .where(agents.c.status == AgentStatus.ALIVE)
                        .where(sa.not_(agents.c.id.in_(occupied_slots_per_agent.keys())))
                    )
                    await conn.execute(query)
                else:
                    query = (
                        sa.update(agents)
                        .values(occupied_slots=ResourceSlot({}))
                        .where(agents.c.status == AgentStatus.ALIVE)
                    )
                    await conn.execute(query)

        await execute_with_retry(_recalc)

        # Update keypair resource usage for keypairs with running containers.
        kp_key = "keypair.concurrency_used"

        async def _update(r: Redis):
            updates = {
                f"{kp_key}.{k}": concurrency_used_per_key[k] for k in concurrency_used_per_key
            }
            if updates:
                await r.mset(typing.cast(MSetType, updates))

        async def _update_by_fullscan(r: Redis):
            updates = {}
            keys = await r.keys(f"{kp_key}.*")
            for ak in keys:
                usage = concurrency_used_per_key.get(ak, 0)
                updates[f"{kp_key}.{ak}"] = usage
            if updates:
                await r.mset(typing.cast(MSetType, updates))

        if do_fullscan:
            await redis_helper.execute(
                self.redis_stat,
                _update_by_fullscan,
            )
        else:
            await redis_helper.execute(
                self.redis_stat,
                _update,
            )

    async def destroy_session_lowlevel(
        self,
        session_id: SessionId,
        kernels: Sequence[Row],  # should have (id, agent, agent_addr, container_id) columns
    ) -> None:
        """
        Destroy the kernels that belongs the to given session unconditionally
        and without generation of any relevant events nor invocation of plugin hooks.
        """
        keyfunc = lambda item: item["agent"] if item["agent"] is not None else ""
        for agent_id, group_iterator in itertools.groupby(
            sorted(kernels, key=keyfunc),
            key=keyfunc,
        ):
            rpc_coros = []
            destroyed_kernels = []
            grouped_kernels = [*group_iterator]
            for kernel in grouped_kernels:
                if kernel["container_id"] is not None and kernel["agent_addr"] is not None:
                    destroyed_kernels.append(kernel)
            if not destroyed_kernels:
                return
            async with RPCContext(
                destroyed_kernels[0]["agent"],
                destroyed_kernels[0]["agent_addr"],
                invoke_timeout=None,
                order_key=str(session_id),
                keepalive_timeout=self.rpc_keepalive_timeout,
            ) as rpc:
                for kernel in destroyed_kernels:
                    # internally it enqueues a "destroy" lifecycle event.
                    rpc_coros.append(
                        rpc.call.destroy_kernel(
                            str(kernel["id"]),
                            KernelLifecycleEventReason.FAILED_TO_START,
                            suppress_events=True,
                        ),
                    )
                await asyncio.gather(*rpc_coros)

    async def destroy_session(
        self,
        session_getter: SessionGetter,
        *,
        forced: bool = False,
        reason: Optional[KernelLifecycleEventReason] = None,
    ) -> Mapping[str, Any]:
        """
        Destroy session kernels. Do not destroy
        PREPARING/TERMINATING/ERROR and PULLING sessions.

        :param forced: If True, destroy PREPARING/TERMINATING/ERROR session.
                       However, PULLING session still cannot be destroyed.
        :param reason: Reason to destroy a session if client wants to specify it manually.
        """
        async with self.db.begin_readonly() as conn:
            session = await session_getter(db_connection=conn)
        if not reason:
            reason = (
                KernelLifecycleEventReason.FORCE_TERMINATED
                if forced
                else KernelLifecycleEventReason.USER_REQUESTED
            )
        hook_result = await self.hook_plugin_ctx.dispatch(
            "PRE_DESTROY_SESSION",
            (session["session_id"], session["session_name"], session["access_key"]),
            return_when=ALL_COMPLETED,
        )
        if hook_result.status != PASSED:
            raise RejectedByHook.from_hook_result(hook_result)

        async with self.handle_kernel_exception(
            "destroy_session",
            session["id"],
            session["access_key"],
            set_error=True,
        ):

            async def _fetch() -> Sequence[Row]:
                async with self.db.begin_readonly() as conn:
                    query = (
                        sa.select(
                            [
                                kernels.c.id,
                                kernels.c.session_id,
                                kernels.c.session_creation_id,
                                kernels.c.status,
                                kernels.c.access_key,
                                kernels.c.cluster_role,
                                kernels.c.agent,
                                kernels.c.agent_addr,
                                kernels.c.container_id,
                            ]
                        )
                        .select_from(kernels)
                        .where(kernels.c.session_id == session["id"])
                    )
                    result = await conn.execute(query)
                    kernel_list = result.fetchall()
                return kernel_list

            kernel_list = await execute_with_retry(_fetch)
            main_stat = {}
            per_agent_tasks = []
            now = datetime.now(tzutc())

            keyfunc = lambda item: item["agent"] if item["agent"] is not None else ""
            for agent_id, group_iterator in itertools.groupby(
                sorted(kernel_list, key=keyfunc),
                key=keyfunc,
            ):
                destroyed_kernels = []
                grouped_kernels = [*group_iterator]
                for kernel in grouped_kernels:
                    if kernel["status"] == KernelStatus.PENDING:

                        async def _update() -> None:
                            async with self.db.begin() as conn:
                                await conn.execute(
                                    sa.update(kernels)
                                    .values(
                                        {
                                            "status": KernelStatus.CANCELLED,
                                            "status_info": reason,
                                            "status_changed": now,
                                            "terminated_at": now,
                                            "status_history": sql_json_merge(
                                                kernels.c.status_history,
                                                (),
                                                {
                                                    KernelStatus.CANCELLED.name: now.isoformat(),
                                                },
                                            ),
                                        }
                                    )
                                    .where(kernels.c.id == kernel["id"]),
                                )

                        await execute_with_retry(_update)
                        await self.event_producer.produce_event(
                            KernelCancelledEvent(kernel["id"], "", reason),
                        )
                        if kernel["cluster_role"] == DEFAULT_ROLE:
                            main_stat = {"status": "cancelled"}
                            await self.event_producer.produce_event(
                                SessionCancelledEvent(
                                    kernel["session_id"],
                                    kernel["session_creation_id"],
                                    reason,
                                ),
                            )
                    elif kernel["status"] == KernelStatus.PULLING:
                        raise GenericForbidden("Cannot destroy kernels in pulling status")
                    elif kernel["status"] in (
                        KernelStatus.SCHEDULED,
                        KernelStatus.PREPARING,
                        KernelStatus.TERMINATING,
                        KernelStatus.ERROR,
                    ):
                        if not forced:
                            raise GenericForbidden(
                                "Cannot destroy kernels in scheduled/preparing/terminating/error status",
                            )
                        log.warning(
                            "force-terminating kernel (k:{}, status:{})",
                            kernel["id"],
                            kernel["status"],
                        )
                        if kernel["container_id"] is not None:
                            destroyed_kernels.append(kernel)

                        async def _update() -> None:
                            kern_stat = await redis_helper.execute(
                                self.redis_stat,
                                lambda r: r.get(str(kernel["id"])),
                            )
                            async with self.db.begin() as conn:
                                values = {
                                    "status": KernelStatus.TERMINATED,
                                    "status_info": reason,
                                    "status_changed": now,
                                    "terminated_at": now,
                                    "status_history": sql_json_merge(
                                        kernels.c.status_history,
                                        (),
                                        {
                                            KernelStatus.TERMINATED.name: now.isoformat(),
                                        },
                                    ),
                                }
                                if kern_stat:
                                    values["last_stat"] = msgpack.unpackb(kern_stat)
                                await conn.execute(
                                    sa.update(kernels)
                                    .values(values)
                                    .where(kernels.c.id == kernel["id"]),
                                )

                        if kernel["cluster_role"] == DEFAULT_ROLE:
                            # The main session is terminated;
                            # decrement the user's concurrency counter
                            await redis_helper.execute(
                                self.redis_stat,
                                lambda r: r.incrby(
                                    f"keypair.concurrency_used.{kernel['access_key']}",
                                    -1,
                                ),
                            )

                        await execute_with_retry(_update)
                        await self.event_producer.produce_event(
                            KernelTerminatedEvent(kernel["id"], reason),
                        )
                    else:

                        async def _update() -> None:
                            async with self.db.begin() as conn:
                                await conn.execute(
                                    sa.update(kernels)
                                    .values(
                                        {
                                            "status": KernelStatus.TERMINATING,
                                            "status_info": reason,
                                            "status_changed": now,
                                            "status_data": {
                                                "kernel": {"exit_code": None},
                                                "session": {"status": "terminating"},
                                            },
                                            "status_history": sql_json_merge(
                                                kernels.c.status_history,
                                                (),
                                                {
                                                    KernelStatus.TERMINATING.name: now.isoformat(),
                                                },
                                            ),
                                        }
                                    )
                                    .where(kernels.c.id == kernel["id"]),
                                )

                        if kernel["cluster_role"] == DEFAULT_ROLE:
                            # The main session is terminated;
                            # decrement the user's concurrency counter
                            await redis_helper.execute(
                                self.redis_stat,
                                lambda r: r.incrby(
                                    f"keypair.concurrency_used.{kernel['access_key']}",
                                    -1,
                                ),
                            )

                        await execute_with_retry(_update)
                        await self.event_producer.produce_event(
                            KernelTerminatingEvent(kernel["id"], reason),
                        )

                    if kernel["agent_addr"] is None:
                        await self.mark_kernel_terminated(kernel["id"], "missing-agent-allocation")
                        if kernel["cluster_role"] == DEFAULT_ROLE:
                            main_stat = {"status": "terminated"}
                    else:
                        destroyed_kernels.append(kernel)

                async def _destroy_kernels_in_agent(session, destroyed_kernels) -> None:
                    nonlocal main_stat
                    async with RPCContext(
                        destroyed_kernels[0]["agent"],
                        destroyed_kernels[0]["agent_addr"],
                        invoke_timeout=None,
                        order_key=session["session_id"],
                        keepalive_timeout=self.rpc_keepalive_timeout,
                    ) as rpc:
                        rpc_coros = []
                        for kernel in destroyed_kernels:
                            # internally it enqueues a "destroy" lifecycle event.
                            if kernel["status"] != KernelStatus.SCHEDULED:
                                rpc_coros.append(
                                    rpc.call.destroy_kernel(str(kernel["id"]), reason),
                                )
                        try:
                            await asyncio.gather(*rpc_coros)
                        except Exception:
                            log.exception(
                                "destroy_kernels_in_agent(a:{}, s:{}): unexpected error",
                                destroyed_kernels[0]["agent"],
                                session["session_id"],
                            )
                        for kernel in destroyed_kernels:
                            last_stat: Optional[Dict[str, Any]]
                            last_stat = None
                            try:
                                raw_last_stat = await redis_helper.execute(
                                    self.redis_stat, lambda r: r.get(str(kernel["id"]))
                                )
                                if raw_last_stat is not None:
                                    last_stat = msgpack.unpackb(raw_last_stat)
                                    last_stat["version"] = 2
                            except asyncio.TimeoutError:
                                pass
                            if kernel["cluster_role"] == DEFAULT_ROLE:
                                main_stat = {
                                    **(last_stat if last_stat is not None else {}),
                                    "status": "terminated",
                                }

                if destroyed_kernels:
                    per_agent_tasks.append(_destroy_kernels_in_agent(session, destroyed_kernels))

            if per_agent_tasks:
                await asyncio.gather(*per_agent_tasks, return_exceptions=True)
            await self.hook_plugin_ctx.notify(
                "POST_DESTROY_SESSION",
                (session["session_id"], session["session_name"], session["access_key"]),
            )
            if forced:
                await self.recalc_resource_usage()
            return main_stat

    async def clean_session(
        self,
        session_id: SessionId,
    ) -> None:
        async def _fetch() -> Row:
            async with self.db.begin_readonly() as conn:
                query = (
                    sa.select(
                        [
                            kernels.c.session_id,
                            kernels.c.cluster_mode,
                            kernels.c.cluster_size,
                            kernels.c.agent,
                            kernels.c.agent_addr,
                            kernels.c.use_host_network,
                        ]
                    )
                    .select_from(kernels)
                    .where(
                        (kernels.c.session_id == session_id)
                        & (kernels.c.cluster_role == DEFAULT_ROLE),
                    )
                )
                result = await conn.execute(query)
                return result.first()

        session = await execute_with_retry(_fetch)
        if session is None:
            return
        if not session["use_host_network"]:
            if session["cluster_mode"] == ClusterMode.SINGLE_NODE and session["cluster_size"] > 1:
                network_name = f'bai-singlenode-{session["session_id"]}'
                try:
                    async with RPCContext(
                        session["agent"],  # the main-container's agent
                        session["agent_addr"],
                        invoke_timeout=None,
                        order_key=session["session_id"],
                        keepalive_timeout=self.rpc_keepalive_timeout,
                    ) as rpc:
                        await rpc.call.destroy_local_network(network_name)
                except Exception:
                    log.exception(f"Failed to destroy the agent-local network {network_name}")
            elif session["cluster_mode"] == ClusterMode.MULTI_NODE:
                network_name = f'bai-multinode-{session["session_id"]}'
                try:
                    try:
                        # await rpc.call.destroy_overlay_network(network_name)
                        await asyncio.sleep(2.0)
                        network = await self.docker.networks.get(network_name)
                        await network.delete()
                    except aiodocker.DockerError as e:
                        if e.status == 404:
                            # It may have been auto-destructed when the last container was detached.
                            pass
                        else:
                            raise
                except Exception:
                    log.exception(f"Failed to destroy the overlay network {network_name}")
            else:
                pass

    async def restart_session(
        self,
        session_creation_id: str,
        session_name_or_id: Union[str, SessionId],
        access_key: AccessKey,
    ) -> None:
        log.warning("restart_session({})", session_name_or_id)
        async with self.db.begin_readonly() as conn:
            session_infos = await match_session_ids(
                session_name_or_id,
                access_key,
                db_connection=conn,
            )
            if len(session_infos) > 1:
                raise TooManySessionsMatched(extra_data={"matches": session_infos})
            elif len(session_infos) == 0:
                raise SessionNotFound()
            session_id = session_infos[0]["session_id"]
            kernel_list = [
                row
                for row in await get_all_kernels(
                    [session_id],
                    db_connection=conn,
                )
            ][0]

        async def _restart_kernel(kernel) -> None:
            loop = asyncio.get_running_loop()
            try:
                kernel_creation_id = secrets.token_urlsafe(16)
                start_future = loop.create_future()
                self.kernel_creation_tracker[kernel["id"]] = start_future
                try:
                    async with self.db.begin() as conn:
                        query = (
                            kernels.update()
                            .values(
                                {
                                    "status": KernelStatus.RESTARTING,
                                    "status_history": sql_json_merge(
                                        kernels.c.status_history,
                                        (),
                                        {
                                            KernelStatus.RESTARTING.name: datetime.now(
                                                tzutc()
                                            ).isoformat(),
                                        },
                                    ),
                                }
                            )
                            .where(kernels.c.id == kernel["id"])
                        )
                        await conn.execute(query)
                    async with RPCContext(
                        kernel["agent"],  # the main-container's agent
                        kernel["agent_addr"],
                        invoke_timeout=None,
                        order_key=None,
                        keepalive_timeout=self.rpc_keepalive_timeout,
                    ) as rpc:
                        updated_config: Dict[str, Any] = {
                            # TODO: support resacling of sub-containers
                        }
                        kernel_info = await rpc.call.restart_kernel(
                            kernel_creation_id,
                            str(kernel["session_id"]),
                            str(kernel["id"]),
                            updated_config,
                        )
                    await start_future
                    async with self.db.begin() as conn:
                        query = (
                            kernels.update()
                            .values(
                                {
                                    "status": KernelStatus.RUNNING,
                                    "container_id": kernel_info["container_id"],
                                    "repl_in_port": kernel_info["repl_in_port"],
                                    "repl_out_port": kernel_info["repl_out_port"],
                                    "stdin_port": kernel_info["stdin_port"],
                                    "stdout_port": kernel_info["stdout_port"],
                                    "service_ports": kernel_info.get("service_ports", []),
                                    "status_history": sql_json_merge(
                                        kernels.c.status_history,
                                        (),
                                        {
                                            KernelStatus.RUNNING.name: datetime.now(
                                                tzutc()
                                            ).isoformat(),
                                        },
                                    ),
                                }
                            )
                            .where(kernels.c.id == kernel["id"])
                        )
                        await conn.execute(query)
                finally:
                    del self.kernel_creation_tracker[kernel["id"]]
            except Exception:
                log.exception("unexpected-error in _restart_kerenl()")

        restart_coros = []
        for kernel in kernel_list:
            restart_coros.append(_restart_kernel(kernel))
        async with self.handle_kernel_exception(
            "restart_session",
            session_id,
            access_key,
            set_error=True,
        ):
            await asyncio.gather(*restart_coros)

        # NOTE: If the restarted session is a batch-type one, then the startup command
        #       will be executed again after restart.
        await self.event_producer.produce_event(
            SessionStartedEvent(session_id, session_creation_id),
        )

    async def execute(
        self,
        session_name_or_id: Union[str, SessionId],
        access_key: AccessKey,
        api_version: Tuple[int, str],
        run_id: str,
        mode: str,
        code: str,
        opts: Mapping[str, Any],
        *,
        flush_timeout: float = None,
    ) -> Mapping[str, Any]:
        kernel = await self.get_session(session_name_or_id, access_key)
        async with self.handle_kernel_exception("execute", kernel["id"], access_key):
            # The agent aggregates at most 2 seconds of outputs
            # if the kernel runs for a long time.
            major_api_version = api_version[0]
            if major_api_version == 4:  # manager-agent protocol is same.
                major_api_version = 3
            async with RPCContext(
                kernel["agent"],
                kernel["agent_addr"],
                invoke_timeout=30,
                order_key=kernel["id"],
                keepalive_timeout=self.rpc_keepalive_timeout,
            ) as rpc:
                return await rpc.call.execute(
                    str(kernel["id"]),
                    major_api_version,
                    run_id,
                    mode,
                    code,
                    opts,
                    flush_timeout,
                )

    async def interrupt_session(
        self,
        session_name_or_id: Union[str, SessionId],
        access_key: AccessKey,
    ) -> Mapping[str, Any]:
        kernel = await self.get_session(session_name_or_id, access_key)
        async with self.handle_kernel_exception("execute", kernel["id"], access_key):
            async with RPCContext(
                kernel["agent"],
                kernel["agent_addr"],
                invoke_timeout=30,
                order_key=kernel["id"],
                keepalive_timeout=self.rpc_keepalive_timeout,
            ) as rpc:
                return await rpc.call.interrupt_kernel(str(kernel["id"]))

    async def get_completions(
        self,
        session_name_or_id: Union[str, SessionId],
        access_key: AccessKey,
        text: str,
        opts: Mapping[str, Any],
    ) -> Mapping[str, Any]:
        kernel = await self.get_session(session_name_or_id, access_key)
        async with self.handle_kernel_exception("execute", kernel["id"], access_key):
            async with RPCContext(
                kernel["agent"],
                kernel["agent_addr"],
                invoke_timeout=10,
                order_key=kernel["id"],
                keepalive_timeout=self.rpc_keepalive_timeout,
            ) as rpc:
                return await rpc.call.get_completions(str(kernel["id"]), text, opts)

    async def start_service(
        self,
        session_name_or_id: Union[str, SessionId],
        access_key: AccessKey,
        service: str,
        opts: Mapping[str, Any],
    ) -> Mapping[str, Any]:
        kernel = await self.get_session(session_name_or_id, access_key)
        async with self.handle_kernel_exception("execute", kernel["id"], access_key):
            async with RPCContext(
                kernel["agent"],
                kernel["agent_addr"],
                invoke_timeout=None,
                order_key=kernel["id"],
                keepalive_timeout=self.rpc_keepalive_timeout,
            ) as rpc:
                return await rpc.call.start_service(str(kernel["id"]), service, opts)

    async def shutdown_service(
        self,
        session_name_or_id: Union[str, SessionId],
        access_key: AccessKey,
        service: str,
    ) -> None:
        kernel = await self.get_session(session_name_or_id, access_key)
        async with self.handle_kernel_exception("shutdown_service", kernel["id"], access_key):
            async with RPCContext(
                kernel["agent"],
                kernel["agent_addr"],
                invoke_timeout=None,
                order_key=kernel["id"],
                keepalive_timeout=self.rpc_keepalive_timeout,
            ) as rpc:
                return await rpc.call.shutdown_service(str(kernel["id"]), service)

    async def upload_file(
        self,
        session_name_or_id: Union[str, SessionId],
        access_key: AccessKey,
        filename: str,
        payload: bytes,
    ) -> Mapping[str, Any]:
        kernel = await self.get_session(session_name_or_id, access_key)
        async with self.handle_kernel_exception("upload_file", kernel["id"], access_key):
            async with RPCContext(
                kernel["agent"],
                kernel["agent_addr"],
                invoke_timeout=None,
                order_key=kernel["id"],
                keepalive_timeout=self.rpc_keepalive_timeout,
            ) as rpc:
                return await rpc.call.upload_file(str(kernel["id"]), filename, payload)

    async def download_file(
        self,
        session_name_or_id: Union[str, SessionId],
        access_key: AccessKey,
        filepath: str,
    ) -> bytes:
        kernel = await self.get_session(session_name_or_id, access_key)
        async with self.handle_kernel_exception("download_file", kernel["id"], access_key):
            async with RPCContext(
                kernel["agent"],
                kernel["agent_addr"],
                invoke_timeout=None,
                order_key=kernel["id"],
                keepalive_timeout=self.rpc_keepalive_timeout,
            ) as rpc:
                return await rpc.call.download_file(str(kernel["id"]), filepath)

    async def download_single(
        self,
        session_name_or_id: Union[str, SessionId],
        access_key: AccessKey,
        filepath: str,
    ) -> bytes:
        kernel = await self.get_session(session_name_or_id, access_key)
        async with self.handle_kernel_exception("download_single", kernel["id"], access_key):
            async with RPCContext(
                kernel["agent"],
                kernel["agent_addr"],
                invoke_timeout=None,
                order_key=kernel["id"],
                keepalive_timeout=self.rpc_keepalive_timeout,
            ) as rpc:
                return await rpc.call.download_single(str(kernel["id"]), filepath)

    async def list_files(
        self,
        session_name_or_id: Union[str, SessionId],
        access_key: AccessKey,
        path: str,
    ) -> Mapping[str, Any]:
        kernel = await self.get_session(session_name_or_id, access_key)
        async with self.handle_kernel_exception("list_files", kernel["id"], access_key):
            async with RPCContext(
                kernel["agent"],
                kernel["agent_addr"],
                invoke_timeout=30,
                order_key=kernel["id"],
                keepalive_timeout=self.rpc_keepalive_timeout,
            ) as rpc:
                return await rpc.call.list_files(str(kernel["id"]), path)

    async def get_logs_from_agent(
        self,
        session_name_or_id: Union[str, SessionId],
        access_key: AccessKey,
    ) -> str:
        kernel = await self.get_session(session_name_or_id, access_key)
        async with self.handle_kernel_exception("get_logs_from_agent", kernel["id"], access_key):
            async with RPCContext(
                kernel["agent"],
                kernel["agent_addr"],
                invoke_timeout=30,
                order_key=kernel["id"],
                keepalive_timeout=self.rpc_keepalive_timeout,
            ) as rpc:
                reply = await rpc.call.get_logs(str(kernel["id"]))
                return reply["logs"]

    async def increment_session_usage(
        self,
        session_name: str,
        access_key: AccessKey,
        conn: SAConnection = None,
    ) -> None:
        pass
        # async with reenter_txn(self.db, conn) as conn:
        #     query = (
        #         sa.update(kernels)
        #         .values(num_queries=kernels.c.num_queries + 1)
        #         .where(
        #             (kernels.c.session_name == session_name) &
        #             (kernels.c.access_key == access_key) &
        #             (kernels.c.cluster_role == DEFAULT_ROLE)
        #         )
        #     )
        #     await execute_with_retry(conn, query)

    async def kill_all_sessions_in_agent(self, agent_id, agent_addr):
        async with RPCContext(
            agent_id,
            agent_addr,
            invoke_timeout=None,
            keepalive_timeout=self.rpc_keepalive_timeout,
        ) as rpc:
            coro = rpc.call.clean_all_kernels("manager-freeze-force-kill")
            return await coro

    async def kill_all_sessions(self, conn=None):
        async with reenter_txn(self.db, conn, {"postgresql_readonly": True}) as conn:
            query = sa.select([agents.c.id, agents.c.addr]).where(
                agents.c.status == AgentStatus.ALIVE
            )
            result = await conn.execute(query)
            rows = result.fetchall()
        tasks = []
        for row in rows:
            tasks.append(
                self.kill_all_sessions_in_agent(row["id"], row["addr"]),
            )
        await asyncio.gather(*tasks, return_exceptions=True)

    async def handle_heartbeat(self, agent_id, agent_info):
        now = datetime.now(tzutc())
        slot_key_and_units = {
            SlotName(k): SlotTypes(v[0]) for k, v in agent_info["resource_slots"].items()
        }
        available_slots = ResourceSlot(
            {SlotName(k): Decimal(v[1]) for k, v in agent_info["resource_slots"].items()}
        )
        current_addr = agent_info["addr"]
        sgroup = agent_info.get("scaling_group", "default")
        abuse_report_path = agent_info["abuse_report_path"]
        auto_terminate = agent_info["abusing_container_auto_terminate"]
        async with self.heartbeat_lock:

            instance_rejoin = False

            # Update "last seen" timestamp for liveness tracking
            await redis_helper.execute(
                self.redis_live,
                lambda r: r.hset("agent.last_seen", agent_id, now.timestamp()),
            )

            # Check and update status of the agent record in DB
            async def _update() -> None:
                nonlocal instance_rejoin
                async with self.db.begin() as conn:
                    fetch_query = (
                        sa.select(
                            [
                                agents.c.status,
                                agents.c.addr,
                                agents.c.scaling_group,
                                agents.c.available_slots,
                                agents.c.version,
                                agents.c.compute_plugins,
                                agents.c.architecture,
                                agents.c.abuse_report_path,
                                agents.c.auto_terminate,
                            ]
                        )
                        .select_from(agents)
                        .where(agents.c.id == agent_id)
                        .with_for_update()
                    )
                    result = await conn.execute(fetch_query)
                    row = result.first()

                    if row is None or row["status"] is None:
                        # new agent detected!
                        log.info("agent {0} joined!", agent_id)
                        await self.shared_config.update_resource_slots(slot_key_and_units)
                        insert_query = sa.insert(agents).values(
                            {
                                "id": agent_id,
                                "status": AgentStatus.ALIVE,
                                "region": agent_info["region"],
                                "scaling_group": sgroup,
                                "available_slots": available_slots,
                                "occupied_slots": {},
                                "addr": agent_info["addr"],
                                "first_contact": now,
                                "lost_at": sa.null(),
                                "version": agent_info["version"],
                                "compute_plugins": agent_info["compute_plugins"],
                                "architecture": agent_info.get("architecture", "x86_64"),
                                "abuse_report_path": abuse_report_path,
                                "auto_terminate": auto_terminate,
                            }
                        )
                        result = await conn.execute(insert_query)
                        assert result.rowcount == 1
                    elif row["status"] == AgentStatus.ALIVE:
                        updates = {}
                        if row["available_slots"] != available_slots:
                            updates["available_slots"] = available_slots
                        if row["scaling_group"] != sgroup:
                            updates["scaling_group"] = sgroup
                        if row["addr"] != current_addr:
                            updates["addr"] = current_addr
                        if row["version"] != agent_info["version"]:
                            updates["version"] = agent_info["version"]
                        if row["compute_plugins"] != agent_info["compute_plugins"]:
                            updates["compute_plugins"] = agent_info["compute_plugins"]
                        if row["architecture"] != agent_info["architecture"]:
                            updates["architecture"] = agent_info["architecture"]
                        if row["abuse_report_path"] != abuse_report_path:
                            updates["abuse_report_path"] = abuse_report_path
                        if row["auto_terminate"] != auto_terminate:
                            updates["auto_terminate"] = auto_terminate
                        # occupied_slots are updated when kernels starts/terminates
                        if updates:
                            await self.shared_config.update_resource_slots(slot_key_and_units)
                            update_query = (
                                sa.update(agents).values(updates).where(agents.c.id == agent_id)
                            )
                            await conn.execute(update_query)
                    elif row["status"] in (AgentStatus.LOST, AgentStatus.TERMINATED):
                        await self.shared_config.update_resource_slots(slot_key_and_units)
                        instance_rejoin = True
                        update_query = (
                            sa.update(agents)
                            .values(
                                {
                                    "status": AgentStatus.ALIVE,
                                    "region": agent_info["region"],
                                    "scaling_group": sgroup,
                                    "addr": agent_info["addr"],
                                    "lost_at": sa.null(),
                                    "available_slots": available_slots,
                                    "version": agent_info["version"],
                                    "compute_plugins": agent_info["compute_plugins"],
                                    "architecture": agent_info["architecture"],
                                    "abuse_report_path": abuse_report_path,
                                    "auto_terminate": auto_terminate,
                                }
                            )
                            .where(agents.c.id == agent_id)
                        )
                        await conn.execute(update_query)
                    else:
                        log.error("should not reach here! {0}", type(row["status"]))

            try:
                await execute_with_retry(_update)
            except sa.exc.IntegrityError:
                log.error("Scaling group named [{}] does not exist.", sgroup)
                return

            if instance_rejoin:
                await self.event_producer.produce_event(
                    AgentStartedEvent("revived"),
                    source=agent_id,
                )

            # Update the mapping of kernel images to agents.
            known_registries = await get_known_registries(self.shared_config.etcd)
            loaded_images = msgpack.unpackb(snappy.decompress(agent_info["images"]))

            async def _pipe_builder(r: Redis):
                pipe = r.pipeline()
                for image in loaded_images:
                    image_ref = ImageRef(image[0], known_registries, agent_info["architecture"])
                    await pipe.sadd(image_ref.canonical, agent_id)
                return pipe

            await redis_helper.execute(self.redis_image, _pipe_builder)

        await self.hook_plugin_ctx.notify(
            "POST_AGENT_HEARTBEAT",
            (agent_id, sgroup, available_slots),
        )

    async def mark_agent_terminated(self, agent_id: AgentId, status: AgentStatus) -> None:
        await redis_helper.execute(self.redis_live, lambda r: r.hdel("agent.last_seen", agent_id))

        async def _pipe_builder(r: Redis):
            pipe = r.pipeline()
            async for imgname in r.scan_iter():
                await pipe.srem(imgname, agent_id)
            return pipe

        async def _update() -> None:
            async with self.db.begin() as conn:
                fetch_query = (
                    sa.select(
                        [
                            agents.c.status,
                            agents.c.addr,
                        ]
                    )
                    .select_from(agents)
                    .where(agents.c.id == agent_id)
                    .with_for_update()
                )
                result = await conn.execute(fetch_query)
                row = result.first()
                prev_status = row["status"]
                if prev_status in (None, AgentStatus.LOST, AgentStatus.TERMINATED):
                    return

                if status == AgentStatus.LOST:
                    log.warning("agent {0} heartbeat timeout detected.", agent_id)
                elif status == AgentStatus.TERMINATED:
                    log.info("agent {0} has terminated.", agent_id)
                now = datetime.now(tzutc())
                update_query = (
                    sa.update(agents)
                    .values(
                        {
                            "status": status,
                            "status_changed": now,
                            "lost_at": now,
                        }
                    )
                    .where(agents.c.id == agent_id)
                )
                await conn.execute(update_query)

        await redis_helper.execute(self.redis_image, _pipe_builder)
        await execute_with_retry(_update)

    async def set_session_status(
        self,
        session_id: SessionId,
        access_key: AccessKey,
        status: KernelStatus,
        reason: str = "",
        **extra_fields,
    ) -> None:
        now = datetime.now(tzutc())
        data = {
            "status": status,
            "status_info": reason,
            "status_changed": now,
            "status_history": sql_json_merge(
                kernels.c.status_history,
                (),
                {
                    status.name: now.isoformat(),
                },
            ),
        }
        if status in (KernelStatus.CANCELLED, KernelStatus.TERMINATED):
            data["terminated_at"] = now
        data.update(extra_fields)

        async def _update() -> None:
            async with self.db.begin() as conn:
                query = (
                    sa.update(kernels)
                    .values(data)
                    .where(
                        (kernels.c.session_id == session_id)
                        & (kernels.c.access_key == access_key)
                        & ~(kernels.c.status.in_(DEAD_KERNEL_STATUSES)),
                    )
                )
                await conn.execute(query)

        await execute_with_retry(_update)

    async def set_kernel_status(
        self,
        kernel_id: KernelId,
        status: KernelStatus,
        reason: str = "",
        *,
        extra_data: Optional[Mapping[str, Any]] = None,
    ) -> None:
        assert status != KernelStatus.TERMINATED, (
            "TERMINATED status update must be handled in " "mark_kernel_terminated()"
        )
        now = datetime.now(tzutc())
        data = {
            "status": status,
            "status_info": reason,
            "status_changed": now,
            "status_history": sql_json_merge(
                kernels.c.status_history,
                (),
                {
                    status.name: now.isoformat(),  # ["PULLING", "PREPARING"]
                },
            ),
        }
        if status in (KernelStatus.CANCELLED, KernelStatus.TERMINATED):
            data["terminated_at"] = now

        if extra_data is not None:
            data = {**data, **extra_data}

        async def _update() -> None:
            async with self.db.begin() as conn:
                kernel_query = sa.select([kernels.c.status]).where(kernels.c.id == kernel_id)
                current_status = (await conn.execute(kernel_query)).scalar()
                if status in KERNEL_STATUS_TRANSITION_MAP[current_status]:
                    query = sa.update(kernels).values(data).where(kernels.c.id == kernel_id)
                    await conn.execute(query)

        await execute_with_retry(_update)

    async def set_session_result(
        self,
        session_id: SessionId,
        success: bool,
        exit_code: int,
    ) -> None:
        # TODO: store exit code?
        data = {
            "result": SessionResult.SUCCESS if success else SessionResult.FAILURE,
        }

        async def _update() -> None:
            async with self.db.begin() as conn:
                query = sa.update(kernels).values(data).where(kernels.c.id == session_id)
                await conn.execute(query)

        await execute_with_retry(_update)

    async def sync_kernel_stats(
        self,
        kernel_ids: Sequence[KernelId],
    ) -> None:
        per_kernel_updates = {}
        log.debug("sync_kernel_stats(k:{!r})", kernel_ids)
        for kernel_id in kernel_ids:
            raw_kernel_id = str(kernel_id)
            kern_stat = await redis_helper.execute(
                self.redis_stat,
                lambda r: r.get(raw_kernel_id),
            )
            if kern_stat is None:
                log.warning("sync_kernel_stats(k:{}): no statistics updates", kernel_id)
                continue
            else:
                per_kernel_updates[kernel_id] = msgpack.unpackb(kern_stat)

        async def _update():
            async with self.db.begin() as conn:
                update_query = (
                    sa.update(kernels)
                    .where(kernels.c.id == sa.bindparam("kernel_id"))
                    .values({kernels.c.last_stat: sa.bindparam("last_stat")})
                )
                params = []
                for kernel_id, updates in per_kernel_updates.items():
                    params.append(
                        {
                            "kernel_id": kernel_id,
                            "last_stat": updates,
                        }
                    )
                await conn.execute(update_query, params)

        if per_kernel_updates:
            await execute_with_retry(_update)

    async def mark_kernel_terminated(
        self,
        kernel_id: KernelId,
        reason: str,
        exit_code: int = None,
    ) -> None:
        """
        Mark the kernel (individual worker) terminated and release
        the resource slots occupied by it.
        """
        post_task = self._post_kernel_creation_tasks.get(kernel_id, None)
        if post_task is not None and not post_task.done():
            post_task.cancel()
            try:
                await post_task
            except asyncio.CancelledError:
                pass

        kern_stat = await redis_helper.execute(
            self.redis_stat,
            lambda r: r.get(str(kernel_id)),
        )

        async def _update_kernel_status() -> Row | None:
            async with self.db.begin() as conn:
                # Check the current status.
                select_query = (
                    sa.select(
                        [
                            kernels.c.access_key,
                            kernels.c.agent,
                            kernels.c.status,
                            kernels.c.occupied_slots,
                            kernels.c.session_id,
                        ]
                    )
                    .select_from(kernels)
                    .where(kernels.c.id == kernel_id)
                    .with_for_update()
                )
                result = await conn.execute(select_query)
                kernel = result.first()
                if kernel is None or kernel["status"] in (
                    KernelStatus.CANCELLED,
                    KernelStatus.TERMINATED,
                    KernelStatus.RESTARTING,
                ):
                    # Skip if non-existent, already terminated, or restarting.
                    return None

                # Change the status to TERMINATED.
                # (we don't delete the row for later logging and billing)
                now = datetime.now(tzutc())
                values = {
                    "status": KernelStatus.TERMINATED,
                    "status_info": reason,
                    "status_changed": now,
                    "status_data": sql_json_merge(
                        kernels.c.status_data,
                        ("kernel",),
                        {"exit_code": exit_code},
                    ),
                    "status_history": sql_json_merge(
                        kernels.c.status_history,
                        (),
                        {
                            KernelStatus.TERMINATED.name: now.isoformat(),
                        },
                    ),
                    "terminated_at": now,
                }
                if kern_stat:
                    values["last_stat"] = msgpack.unpackb(kern_stat)
                update_query = sa.update(kernels).values(values).where(kernels.c.id == kernel_id)
                await conn.execute(update_query)
                return kernel

        kernel = await execute_with_retry(_update_kernel_status)
        if kernel is None:
            return

        async def _recalc() -> None:
            assert kernel is not None
            async with self.db.begin() as conn:
                await recalc_concurrency_used(conn, self.redis_stat, kernel["access_key"])
                await recalc_agent_resource_occupancy(conn, kernel["agent"])

        await execute_with_retry(_recalc)

        # Perform statistics sync in a separate transaction block, since
        # it may take a while to fetch stats from Redis.

        await self.sync_kernel_stats([kernel_id])

    async def check_session_terminated(
        self,
        kernel_id: KernelId,
        reason: str,
    ) -> None:
        async def _check_and_mark() -> Tuple[bool, SessionId | None]:
            async with self.db.begin() as conn:
                session_id_query = (
                    sa.select(
                        [
                            kernels.c.session_id,
                        ]
                    )
                    .select_from(kernels)
                    .where(kernels.c.id == kernel_id)
                )
                kernels_query = (
                    sa.select(
                        [
                            kernels.c.session_id,
                            kernels.c.status_data,
                            kernels.c.status,
                        ]
                    )
                    .select_from(kernels)
                    .where(
                        (kernels.c.session_id == session_id_query.scalar_subquery()),
                    )
                    .with_for_update()
                )
                result = await conn.execute(kernels_query)
                rows = result.fetchall()
                if not rows:
                    return False, None
                session_id = rows[0]["session_id"]
                if nmget(rows[0]["status_data"], "session.status") == "terminated":
                    # if already marked "session-terminated", skip the rest process
                    return False, session_id
                all_terminated = all(
                    map(
                        lambda row: row["status"]
                        in (KernelStatus.TERMINATED, KernelStatus.CANCELLED),
                        rows,
                    )
                )
                if all_terminated:
                    await conn.execute(
                        sa.update(kernels)
                        .values(
                            status_data=sql_json_merge(
                                kernels.c.status_data,
                                ("session",),
                                {
                                    "status": "terminated",
                                },
                            ),
                            status_history=sql_json_merge(
                                kernels.c.status_history,
                                (),
                                {
                                    KernelStatus.TERMINATED.name: datetime.now(tzutc()).isoformat(),
                                },
                            ),
                        )
                        .where(
                            (kernels.c.session_id == session_id),
                        ),
                    )
                return all_terminated, session_id

        do_fire_event, session_id = await execute_with_retry(_check_and_mark)
        if session_id is None:
            return
        if do_fire_event:
            await self.event_producer.produce_event(
                SessionTerminatedEvent(session_id, reason),
            )

    async def mark_session_terminated(
        self,
        session_id: SessionId,
        reason: str,
    ) -> None:
        await self.clean_session(session_id)

    async def _get_user_email(
        self,
        kernel,
    ) -> str:
        async with self.db.begin_readonly() as db_conn:
            query = (
                sa.select([users.c.email])
                .select_from(users)
                .where(users.c.uuid == kernel["user_uuid"])
            )
            result = await db_conn.execute(query)
            user_email = str(result.scalar())
            user_email = user_email.replace("@", "_")
        return user_email

    async def get_commit_status(
        self,
        session_name_or_id: Union[str, SessionId],
        access_key: AccessKey,
    ) -> Mapping[str, str]:
        kernel = await self.get_session(session_name_or_id, access_key)
        if kernel["status"] != KernelStatus.RUNNING:
            return {"status": "", "kernel": str(kernel["id"])}
        email = await self._get_user_email(kernel)
        hash_name = f"kernel_commit_status.{email}"
        commit_status_info: Mapping[str, str] = await redis_helper.execute(
            self.redis_stat,
            lambda r: r.hgetall(hash_name),
        )
        if commit_status_info is None:
            return {"kernel": kernel["id"], "status": CommitStatus.READY.value}
        return {
            "kernel": kernel["id"],
            "status": commit_status_info.get(str(kernel["id"]), CommitStatus.READY.value),
        }

    async def commit_session(
        self,
        session_name_or_id: Union[str, SessionId],
        access_key: AccessKey,
        filename: str | None,
    ) -> Mapping[str, Any]:
        """
        Commit a main kernel's container of the given session.
        """
        kernel = await self.get_session(session_name_or_id, access_key)
        if kernel["status"] != KernelStatus.RUNNING:
            raise InvalidAPIParameters(
                f"Unable to commit since kernel(id: {kernel['id']}) is currently not RUNNING."
            )
        email = await self._get_user_email(kernel)
        now = datetime.now(tzutc()).strftime("%Y-%m-%dT%HH%MM%SS")
        shortend_sname = kernel["session_name"][:SESSION_NAME_LEN_LIMIT]
        registry, _, filtered = kernel["image"].partition("/")
        img_path, _, image_name = filtered.partition("/")
        filename = f"{now}_{shortend_sname}_{image_name}.tar.gz"
        filename = filename.replace(":", "-")
        async with self.handle_kernel_exception("commit_session", kernel["id"], access_key):
            async with RPCContext(
                kernel["agent"],
                kernel["agent_addr"],
                invoke_timeout=None,
                order_key=kernel["id"],
                keepalive_timeout=self.rpc_keepalive_timeout,
            ) as rpc:
                resp: Mapping[str, Any] = await rpc.call.commit(str(kernel["id"]), email, filename)
        return resp

    async def get_agent_local_config(
        self,
        agent_id: AgentId,
        agent_addr: str,
    ) -> Mapping[str, str]:
        async with RPCContext(
            agent_id,
            agent_addr,
            invoke_timeout=None,
        ) as rpc:
            return await rpc.call.get_local_config()

    async def get_abusing_report(
        self,
        session_name_or_id: Union[str, SessionId],
        access_key: AccessKey,
    ) -> Optional[Mapping[str, str]]:
        kernel = await self.get_session(session_name_or_id, access_key)
        if kernel["status"] != KernelStatus.RUNNING:
            return None
        async with RPCContext(
            kernel["agent"],
            kernel["agent_addr"],
            invoke_timeout=None,
        ) as rpc:
            return await rpc.call.get_abusing_report(str(kernel["id"]))


async def check_scaling_group(
    conn: SAConnection,
    scaling_group: str | None,
    session_type: SessionTypes,
    access_key: AccessKey,
    domain_name: str,
    group_id: Union[uuid.UUID, str],
) -> str:
    # Check scaling group availability if scaling_group parameter is given.
    # If scaling_group is not provided, it will be selected as the first one among
    # the list of allowed scaling groups.
    candidates = await query_allowed_sgroups(
        conn,
        domain_name,
        group_id,
        access_key,
    )
    if not candidates:
        raise ScalingGroupNotFound("You have no scaling groups allowed to use.")

    stype = session_type.value.lower()
    if scaling_group is None:
        for sgroup in candidates:
            allowed_session_types = sgroup["scheduler_opts"].allowed_session_types
            if stype in allowed_session_types:
                scaling_group = sgroup["name"]
                break
        else:
            raise ScalingGroupNotFound(
                f"No scaling groups accept the session type '{session_type}'.",
            )
    else:
        err_msg = (
            f"The scaling group '{scaling_group}' does not exist "
            f"or you do not have access to the scaling group '{scaling_group}'."
        )
        for sgroup in candidates:
            if scaling_group == sgroup["name"]:
                # scaling_group's unique key is 'name' field for now,
                # but we will change scaling_group's unique key to new 'id' field.
                allowed_session_types = sgroup["scheduler_opts"].allowed_session_types
                if stype in allowed_session_types:
                    break
                err_msg = (
                    f"The scaling group '{scaling_group}' does not accept "
                    f"the session type '{session_type}'. "
                )
        else:
            raise ScalingGroupNotFound(err_msg)
    assert scaling_group is not None
    return scaling_group<|MERGE_RESOLUTION|>--- conflicted
+++ resolved
@@ -73,11 +73,8 @@
     ClusterInfo,
     ClusterMode,
     ClusterSSHKeyPair,
-<<<<<<< HEAD
     CommitStatus,
-=======
     ClusterSSHPortMapping,
->>>>>>> 21bac61d
     DeviceId,
     HardwareMetadata,
     KernelEnqueueingConfig,
