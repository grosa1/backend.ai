--- conflicted
+++ resolved
@@ -66,7 +66,6 @@
 from ai.backend.common.plugin.hook import ALL_COMPLETED, PASSED, HookPluginContext
 from ai.backend.common.service_ports import parse_service_ports
 from ai.backend.common.types import (
-    AbuseReport,
     AccessKey,
     AgentId,
     BinarySize,
@@ -74,7 +73,6 @@
     ClusterMode,
     ClusterSSHKeyPair,
     ClusterSSHPortMapping,
-    CommitStatus,
     DeviceId,
     HardwareMetadata,
     KernelEnqueueingConfig,
@@ -2702,19 +2700,6 @@
         if kernel.status != KernelStatus.RUNNING:
             return {"status": "", "kernel": str(kernel.id)}
         email = await self._get_user_email(kernel)
-<<<<<<< HEAD
-        hash_name = f"kernel_commit_status.{email}"
-        commit_status_info: Mapping[str, str] = await redis_helper.execute(
-            self.redis_stat,
-            lambda r: r.hgetall(hash_name),
-        )
-        if commit_status_info is None:
-            return {"kernel": kernel["id"], "status": CommitStatus.READY.value}
-        return {
-            "kernel": kernel["id"],
-            "status": commit_status_info.get(str(kernel["id"]), CommitStatus.READY.value),
-        }
-=======
         async with handle_session_exception(self.db, "commit_session", session.id):
             async with RPCContext(
                 kernel.agent,
@@ -2723,7 +2708,6 @@
                 keepalive_timeout=self.rpc_keepalive_timeout,
             ) as rpc:
                 return await rpc.call.get_commit_status(str(kernel.id), email)
->>>>>>> ae1af0fa
 
     async def commit_session(
         self,
@@ -2771,27 +2755,6 @@
 
     async def get_abusing_report(
         self,
-<<<<<<< HEAD
-        session_name_or_id: Union[str, SessionId],
-        access_key: AccessKey,
-    ) -> Mapping[str, str]:
-        kernel = await self.get_session(session_name_or_id, access_key)
-        if kernel["status"] != KernelStatus.RUNNING:
-            return {"abuse_report": AbuseReport.NONE.value, "kernel": str(kernel["id"])}
-        hash_name = "abuse_report"
-        abuse_report: Mapping[str, str] = await redis_helper.execute(
-            self.redis_stat,
-            lambda r: r.hgetall(hash_name),
-        )
-        if abuse_report is None:
-            report_result = AbuseReport.NONE.value
-        else:
-            report_result = abuse_report.get(str(kernel["id"]), AbuseReport.NONE.value)
-        return {
-            "kernel": kernel["id"],
-            "abuse_report": report_result,
-        }
-=======
         kernel_id: KernelId,
         agent_id: AgentId,
         agent_addr: str,
@@ -2802,7 +2765,6 @@
             invoke_timeout=None,
         ) as rpc:
             return await rpc.call.get_abusing_report(str(kernel_id))
->>>>>>> ae1af0fa
 
 
 async def check_scaling_group(
