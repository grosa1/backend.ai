import logging
from datetime import datetime

import sqlalchemy as sa
from dateutil.tz import tzutc
from sqlalchemy.ext.asyncio import AsyncConnection as SAConnection
from sqlalchemy.ext.asyncio import AsyncSession as SASession

from ai.backend.common import redis_helper
from ai.backend.common.logging import BraceStyleAdapter
from ai.backend.common.types import ResourceSlot, SessionResult, SessionTypes

from ..models import (
    DefaultForUnspecified,
    KeyPairResourcePolicyRow,
    domains,
    groups,
    kernels,
    keypair_resource_policies,
    session_dependencies,
)
from ..models.utils import execute_with_retry
from .types import PendingSession, PredicateResult, SchedulingContext

log = BraceStyleAdapter(logging.getLogger("ai.backend.manager.scheduler"))

_check_keypair_concurrency_script = """
local key = KEYS[1]
local limit = tonumber(ARGV[1])
local result = {}
redis.call('SETNX', key, 0)
local count = tonumber(redis.call('GET', key))
if limit > 0 and count >= limit then
    result[1] = 0
    result[2] = count
    return result
end
redis.call('INCR', key)
result[1] = 1
result[2] = count + 1
return result
"""


async def check_reserved_batch_session(
    db_conn: SAConnection,
    sched_ctx: SchedulingContext,
    sess_ctx: PendingSession,
) -> PredicateResult:
    """
    Check if a batch-type session should not be started for a certain amount of time.
    """
    if sess_ctx.session_type == SessionTypes.BATCH:
        query = (
            sa.select([kernels.c.starts_at])
            .select_from(kernels)
            .where(kernels.c.id == sess_ctx.session_id)
        )
        starts_at = await db_conn.scalar(query)
        if starts_at is not None and datetime.now(tzutc()) < starts_at:
            return PredicateResult(
                False,
                "Before start time",
            )
    return PredicateResult(True)


async def check_concurrency(
    db_conn: SAConnection,
    sched_ctx: SchedulingContext,
    sess_ctx: PendingSession,
) -> PredicateResult:
    async def _get_max_concurrent_sessions() -> int:
        select_query = (
            sa.select(KeyPairResourcePolicyRow.max_concurrent_sessions)
            .where(keypair_resource_policies.c.name == sess_ctx.resource_policy)
        )
<<<<<<< HEAD
        result = await SASession(db_conn).execute(select_query)
        return result.scalar()
=======
        result = await db_conn.execute(select_query)
        return result.first()["max_concurrent_sessions"]
>>>>>>> 19920247

    max_concurrent_sessions = await execute_with_retry(_get_max_concurrent_sessions)
    ok, concurrency_used = await redis_helper.execute_script(
        sched_ctx.registry.redis_stat,
        "check_keypair_concurrency_used",
        _check_keypair_concurrency_script,
        [f"keypair.concurrency_used.{sess_ctx.access_key}"],
        [max_concurrent_sessions],
    )
    if ok == 0:
        return PredicateResult(
            False,
            "You cannot run more than " f"{max_concurrent_sessions} concurrent sessions",
        )
    log.debug(
        "number of concurrent sessions of ak:{0} = {1} / {2}",
        sess_ctx.access_key,
        concurrency_used,
        max_concurrent_sessions,
    )
    return PredicateResult(True)


async def check_dependencies(
    db_conn: SAConnection,
    sched_ctx: SchedulingContext,
    sess_ctx: PendingSession,
) -> PredicateResult:
    j = sa.join(
        session_dependencies,
        kernels,
        session_dependencies.c.depends_on == kernels.c.session_id,
    )
    query = (
        sa.select(
            [
                kernels.c.session_id,
                kernels.c.session_name,
                kernels.c.result,
            ]
        )
        .select_from(j)
        .where(session_dependencies.c.session_id == sess_ctx.session_id)
    )
    result = await db_conn.execute(query)
    rows = result.fetchall()
    pending_dependencies = []
    for row in rows:
        if row["result"] != SessionResult.SUCCESS:
            pending_dependencies.append(row)
    all_success = not pending_dependencies
    if all_success:
        return PredicateResult(True)
    return PredicateResult(
        False,
        "Waiting dependency sessions to finish as success. ({})".format(
            ", ".join(
                f"{row['session_name']} ({row['session_id']})" for row in pending_dependencies
            ),
        ),
    )


async def check_keypair_resource_limit(
    db_conn: SAConnection,
    sched_ctx: SchedulingContext,
    sess_ctx: PendingSession,
) -> PredicateResult:
    query = (
        sa.select(KeyPairResourcePolicyRow)
        .where(keypair_resource_policies.c.name == sess_ctx.resource_policy)
    )
<<<<<<< HEAD
    result = await SASession(db_conn).execute(query)
    resource_policy = result.scalars().first()
    policy_map = {
        'total_resource_slots': resource_policy.total_resource_slots,
        'default_for_unspecified': resource_policy.default_for_unspecified,
    }
    total_keypair_allowed = ResourceSlot.from_policy(policy_map,
                                                     sched_ctx.known_slot_types)
    key_occupied = await sched_ctx.registry.get_keypair_occupancy(
        sess_ctx.access_key, conn=db_conn)
    log.debug('keypair:{} current-occupancy: {}', sess_ctx.access_key, key_occupied)
    log.debug('keypair:{} total-allowed: {}', sess_ctx.access_key, total_keypair_allowed)
=======
    result = await db_conn.execute(query)
    resource_policy = result.first()
    total_keypair_allowed = ResourceSlot.from_policy(resource_policy, sched_ctx.known_slot_types)
    key_occupied = await sched_ctx.registry.get_keypair_occupancy(sess_ctx.access_key, conn=db_conn)
    log.debug("keypair:{} current-occupancy: {}", sess_ctx.access_key, key_occupied)
    log.debug("keypair:{} total-allowed: {}", sess_ctx.access_key, total_keypair_allowed)
>>>>>>> 19920247
    if not (key_occupied + sess_ctx.requested_slots <= total_keypair_allowed):
        return PredicateResult(
            False,
            "Your keypair resource quota is exceeded. ({})".format(
                " ".join(
                    f"{k}={v}"
                    for k, v in total_keypair_allowed.to_humanized(
                        sched_ctx.known_slot_types
                    ).items()
                )
            ),
        )
    return PredicateResult(True)


async def check_group_resource_limit(
    db_conn: SAConnection,
    sched_ctx: SchedulingContext,
    sess_ctx: PendingSession,
) -> PredicateResult:
    query = sa.select([groups.c.total_resource_slots]).where(groups.c.id == sess_ctx.group_id)
    group_resource_slots = await db_conn.scalar(query)
    group_resource_policy = {
        "total_resource_slots": group_resource_slots,
        "default_for_unspecified": DefaultForUnspecified.UNLIMITED,
    }
    total_group_allowed = ResourceSlot.from_policy(
        group_resource_policy, sched_ctx.known_slot_types
    )
    group_occupied = await sched_ctx.registry.get_group_occupancy(sess_ctx.group_id, conn=db_conn)
    log.debug("group:{} current-occupancy: {}", sess_ctx.group_id, group_occupied)
    log.debug("group:{} total-allowed: {}", sess_ctx.group_id, total_group_allowed)
    if not (group_occupied + sess_ctx.requested_slots <= total_group_allowed):
        return PredicateResult(
            False,
            "Your group resource quota is exceeded. ({})".format(
                " ".join(
                    f"{k}={v}"
                    for k, v in total_group_allowed.to_humanized(sched_ctx.known_slot_types).items()
                )
            ),
        )
    return PredicateResult(True)


async def check_domain_resource_limit(
    db_conn: SAConnection,
    sched_ctx: SchedulingContext,
    sess_ctx: PendingSession,
) -> PredicateResult:
    query = sa.select([domains.c.total_resource_slots]).where(
        domains.c.name == sess_ctx.domain_name
    )
    domain_resource_slots = await db_conn.scalar(query)
    domain_resource_policy = {
        "total_resource_slots": domain_resource_slots,
        "default_for_unspecified": DefaultForUnspecified.UNLIMITED,
    }
    total_domain_allowed = ResourceSlot.from_policy(
        domain_resource_policy, sched_ctx.known_slot_types
    )
    domain_occupied = await sched_ctx.registry.get_domain_occupancy(
        sess_ctx.domain_name, conn=db_conn
    )
    log.debug("domain:{} current-occupancy: {}", sess_ctx.domain_name, domain_occupied)
    log.debug("domain:{} total-allowed: {}", sess_ctx.domain_name, total_domain_allowed)
    if not (domain_occupied + sess_ctx.requested_slots <= total_domain_allowed):
        return PredicateResult(
            False,
            "Your domain resource quota is exceeded. ({})".format(
                " ".join(
                    f"{k}={v}"
                    for k, v in total_domain_allowed.to_humanized(
                        sched_ctx.known_slot_types
                    ).items()
                )
            ),
        )
    return PredicateResult(True)<|MERGE_RESOLUTION|>--- conflicted
+++ resolved
@@ -75,13 +75,8 @@
             sa.select(KeyPairResourcePolicyRow.max_concurrent_sessions)
             .where(keypair_resource_policies.c.name == sess_ctx.resource_policy)
         )
-<<<<<<< HEAD
         result = await SASession(db_conn).execute(select_query)
         return result.scalar()
-=======
-        result = await db_conn.execute(select_query)
-        return result.first()["max_concurrent_sessions"]
->>>>>>> 19920247
 
     max_concurrent_sessions = await execute_with_retry(_get_max_concurrent_sessions)
     ok, concurrency_used = await redis_helper.execute_script(
@@ -154,7 +149,6 @@
         sa.select(KeyPairResourcePolicyRow)
         .where(keypair_resource_policies.c.name == sess_ctx.resource_policy)
     )
-<<<<<<< HEAD
     result = await SASession(db_conn).execute(query)
     resource_policy = result.scalars().first()
     policy_map = {
@@ -167,14 +161,6 @@
         sess_ctx.access_key, conn=db_conn)
     log.debug('keypair:{} current-occupancy: {}', sess_ctx.access_key, key_occupied)
     log.debug('keypair:{} total-allowed: {}', sess_ctx.access_key, total_keypair_allowed)
-=======
-    result = await db_conn.execute(query)
-    resource_policy = result.first()
-    total_keypair_allowed = ResourceSlot.from_policy(resource_policy, sched_ctx.known_slot_types)
-    key_occupied = await sched_ctx.registry.get_keypair_occupancy(sess_ctx.access_key, conn=db_conn)
-    log.debug("keypair:{} current-occupancy: {}", sess_ctx.access_key, key_occupied)
-    log.debug("keypair:{} total-allowed: {}", sess_ctx.access_key, total_keypair_allowed)
->>>>>>> 19920247
     if not (key_occupied + sess_ctx.requested_slots <= total_keypair_allowed):
         return PredicateResult(
             False,
