--- conflicted
+++ resolved
@@ -194,17 +194,11 @@
 from ai.backend.common.logging import BraceStyleAdapter
 from ai.backend.common.types import (
     HostPortPair,
-<<<<<<< HEAD
+    LogSeverity,
     SlotName,
     SlotTypes,
     current_resource_slots,
     use_trash_bin,
-=======
-    LogSeverity,
-    SlotName,
-    SlotTypes,
-    current_resource_slots,
->>>>>>> a6738875
 )
 
 from ..manager.defs import INTRINSIC_SLOTS
