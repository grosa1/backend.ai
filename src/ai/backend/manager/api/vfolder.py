from __future__ import annotations

import asyncio
import functools
import json
import logging
import math
import stat
import uuid
from datetime import datetime
from pathlib import Path
from types import TracebackType
from typing import (
    TYPE_CHECKING,
    Any,
    Awaitable,
    Callable,
    Dict,
    List,
    Mapping,
    MutableMapping,
    Optional,
    Sequence,
    Tuple,
    Type,
)

import aiohttp
import aiohttp_cors
import aiotools
import attrs
import sqlalchemy as sa
import trafaret as t
from aiohttp import web

from ai.backend.common import validators as tx
from ai.backend.common.bgtask import ProgressReporter
from ai.backend.common.logging import BraceStyleAdapter
from ai.backend.common.types import VFolderHostPermission, VFolderHostPermissionMap

from ..models import (
    AgentStatus,
    KernelStatus,
    UserRole,
    VFolderAccessStatus,
    VFolderDeletionInfo,
    VFolderInvitationState,
    VFolderOperationStatus,
    VFolderOwnershipType,
    VFolderPermission,
    VFolderPermissionValidator,
    VFolderUsageMode,
    agents,
<<<<<<< HEAD
    get_allowed_vfolder_hosts_by_project,
    get_allowed_vfolder_hosts_by_user,
=======
    ensure_host_permission_allowed,
    filter_host_allowed_permission,
    get_allowed_vfolder_hosts_by_group,
    get_allowed_vfolder_hosts_by_user,
    groups,
    initiate_vfolder_removal,
>>>>>>> 4049cee0
    kernels,
    keypairs,
    projects,
    query_accessible_vfolders,
    query_owned_dotfiles,
    users,
    verify_vfolder_name,
    vfolder_invitations,
    vfolder_permissions,
    vfolders,
)
from .auth import admin_required, auth_required, superadmin_required
from .exceptions import (
    BackendAgentError,
    GenericForbidden,
    InsufficientPrivilege,
    InternalServerError,
    InvalidAPIParameters,
    ObjectNotFound,
    ProjectNotFound,
    ServerMisconfiguredError,
    TooManyVFoldersFound,
    VFolderAlreadyExists,
    VFolderCreationFailed,
    VFolderFilterStatusFailed,
    VFolderFilterStatusNotAvailable,
    VFolderNotFound,
)
from .manager import ALL_ALLOWED, READ_ALLOWED, server_status_required
from .resource import get_watcher_info
from .utils import check_api_params, get_user_scopes

if TYPE_CHECKING:
    from .context import RootContext

log = BraceStyleAdapter(logging.getLogger(__spec__.name))  # type: ignore[name-defined]

VFolderRow = Mapping[str, Any]


async def ensure_vfolder_status(
    request: web.Request,
    perm: VFolderAccessStatus,
    folder_id: Optional[str] = None,
    folder_name: Optional[str] = None,
):
    """
    Checks if the target vfolder status is READY.
    This function should prevent user access
    while storage-proxy operations such as vfolder clone, deletion is handling.
    """

    root_ctx: RootContext = request.app["_root.context"]
    domain_name = request["user"]["domain_name"]
    user_role = request["user"]["role"]
    user_uuid = request["user"]["uuid"]

    allowed_vfolder_types = await root_ctx.shared_config.get_vfolder_types()
    if folder_id:
        vf_name_conds = vfolders.c.id == folder_id
    elif folder_name:
        vf_name_conds = vfolders.c.name == folder_name
    else:
        raise VFolderFilterStatusFailed("either vFolder id nor name not supplied")

    available_vf_statuses = set()
    match perm:
        case VFolderAccessStatus.READABLE:
            # if READABLE access status is requested, all operation statuses are accepted.
            available_vf_statuses = {
                VFolderOperationStatus.READY,
                VFolderOperationStatus.PERFORMING,
                VFolderOperationStatus.CLONING,
                VFolderOperationStatus.DELETING,
                VFolderOperationStatus.MOUNTED,
            }
        case VFolderAccessStatus.UPDATABLE:
            # if UPDATABLE access status is requested, READY and MOUNTED operation statuses are accepted.
            available_vf_statuses = {
                VFolderOperationStatus.READY,
                VFolderOperationStatus.MOUNTED,
            }
        case VFolderAccessStatus.DELETABLE:
            # if DELETABLE access status is requested, only READY operation status is accepted.
            available_vf_statuses = {
                VFolderOperationStatus.READY,
            }
        case _:
            # Otherwise, raise VFolderFilterStatusNotAvailable()
            raise VFolderFilterStatusNotAvailable()
    async with root_ctx.db.begin_readonly() as conn:
        entries = await query_accessible_vfolders(
            conn,
            user_uuid,
            user_role=user_role,
            domain_name=domain_name,
            allowed_vfolder_types=allowed_vfolder_types,
            extra_vf_conds=vf_name_conds,
            allow_privileged_access=True,
        )
        if len(entries) == 0:
            raise VFolderFilterStatusFailed(
                f"Cannot find any folder with the given identity ({folder_id = }, {folder_name = })"
            )
        for entry in entries:
            if entry["status"] not in available_vf_statuses:
                raise VFolderFilterStatusFailed()


def vfolder_permission_required(perm: VFolderPermission):
    """
    Checks if the target vfolder exists and is either:
    - owned by the current access key, or
    - allowed accesses by the access key under the specified permission.

    The decorated handler should accept an extra argument
    which contains a dict object describing the matched VirtualFolder table row.
    """

    # FIXME: replace ... with [web.Request, VFolderRow, Any...] in the future mypy
    def _wrapper(handler: Callable[..., Awaitable[web.Response]]):
        @functools.wraps(handler)
        async def _wrapped(request: web.Request, *args, **kwargs) -> web.Response:
            root_ctx: RootContext = request.app["_root.context"]
            domain_name = request["user"]["domain_name"]
            user_role = request["user"]["role"]
            user_uuid = request["user"]["uuid"]
            folder_name = request.match_info["name"]
            allowed_vfolder_types = await root_ctx.shared_config.get_vfolder_types()
            vf_user_cond = None
            vf_project_cond = None
            if perm == VFolderPermission.READ_ONLY:
                # if READ_ONLY is requested, any permission accepts.
                invited_perm_cond = vfolder_permissions.c.permission.in_(
                    [
                        VFolderPermission.READ_ONLY,
                        VFolderPermission.READ_WRITE,
                        VFolderPermission.RW_DELETE,
                    ]
                )
                if not request["is_admin"]:
                    vf_project_cond = vfolders.c.permission.in_(
                        [
                            VFolderPermission.READ_ONLY,
                            VFolderPermission.READ_WRITE,
                            VFolderPermission.RW_DELETE,
                        ]
                    )
            elif perm == VFolderPermission.READ_WRITE:
                invited_perm_cond = vfolder_permissions.c.permission.in_(
                    [
                        VFolderPermission.READ_WRITE,
                        VFolderPermission.RW_DELETE,
                    ]
                )
                if not request["is_admin"]:
                    vf_project_cond = vfolders.c.permission.in_(
                        [
                            VFolderPermission.READ_WRITE,
                            VFolderPermission.RW_DELETE,
                        ]
                    )
            elif perm == VFolderPermission.RW_DELETE:
                # If RW_DELETE is requested, only RW_DELETE accepts.
                invited_perm_cond = vfolder_permissions.c.permission == VFolderPermission.RW_DELETE
                if not request["is_admin"]:
                    vf_project_cond = vfolders.c.permission == VFolderPermission.RW_DELETE
            else:
                # Otherwise, just compare it as-is (for future compatibility).
                invited_perm_cond = vfolder_permissions.c.permission == perm
                if not request["is_admin"]:
                    vf_project_cond = vfolders.c.permission == perm
            async with root_ctx.db.begin() as conn:
                entries = await query_accessible_vfolders(
                    conn,
                    user_uuid,
                    user_role=user_role,
                    domain_name=domain_name,
                    allowed_vfolder_types=allowed_vfolder_types,
                    extra_vf_conds=(vfolders.c.name == folder_name),
                    extra_invited_vf_conds=invited_perm_cond,
                    extra_vf_user_conds=vf_user_cond,
                    extra_vf_project_conds=vf_project_cond,
                )
                if len(entries) == 0:
                    raise VFolderNotFound("Your operation may be permission denied.")
            return await handler(request, entries[0], *args, **kwargs)

        return _wrapped

    return _wrapper


# FIXME: replace ... with [web.Request, VFolderRow, Any...] in the future mypy
def vfolder_check_exists(handler: Callable[..., Awaitable[web.Response]]):
    """
    Checks if the target vfolder exists and is owned by the current user.

    The decorated handler should accept an extra "row" argument
    which contains the matched VirtualFolder table row.
    """

    @functools.wraps(handler)
    async def _wrapped(request: web.Request, *args, **kwargs) -> web.Response:
        root_ctx: RootContext = request.app["_root.context"]
        user_uuid = request["user"]["uuid"]
        folder_name = request.match_info["name"]
        async with root_ctx.db.begin() as conn:
            j = sa.join(
                vfolders,
                vfolder_permissions,
                vfolders.c.id == vfolder_permissions.c.vfolder,
                isouter=True,
            )
            query = (
                sa.select("*")
                .select_from(j)
                .where(
                    ((vfolders.c.user == user_uuid) | (vfolder_permissions.c.user == user_uuid))
                    & (vfolders.c.name == folder_name)
                )
            )
            try:
                result = await conn.execute(query)
            except sa.exc.DataError:
                raise InvalidAPIParameters
            row = result.first()
            if row is None:
                raise VFolderNotFound()
        return await handler(request, row, *args, **kwargs)

    return _wrapped


@auth_required
@server_status_required(ALL_ALLOWED)
@check_api_params(
    t.Dict(
        {
            t.Key("name"): tx.Slug(allow_dot=True),
            t.Key("host", default=None) >> "folder_host": t.String | t.Null,
            t.Key("usage_mode", default="general"): tx.Enum(VFolderUsageMode) | t.Null,
            t.Key("permission", default="rw"): tx.Enum(VFolderPermission) | t.Null,
            tx.AliasedKey(["unmanaged_path", "unmanagedPath"], default=None): t.String | t.Null,
            tx.AliasedKey(
                ["project", "projectId", "project_id", "group", "groupId", "group_id"], default=None
            ): tx.UUID
            | t.String
            | t.Null,
            t.Key("quota", default=None): tx.BinarySize | t.Null,
            t.Key("cloneable", default=False): t.Bool,
        }
    ),
)
async def create(request: web.Request, params: Any) -> web.Response:
    resp: Dict[str, Any] = {}
    root_ctx: RootContext = request.app["_root.context"]
    access_key = request["keypair"]["access_key"]
    user_role = request["user"]["role"]
    user_uuid = request["user"]["uuid"]
    resource_policy = request["keypair"]["resource_policy"]
    domain_name = request["user"]["domain_name"]
    project_id_or_name = params["project"]
    log.info(
        "VFOLDER.CREATE (email:{}, ak:{}, vf:{}, vfh:{}, umod:{}, perm:{})",
        request["user"]["email"],
        access_key,
        params["name"],
        params["folder_host"],
        params["usage_mode"].value,
        params["permission"].value,
    )
    folder_host = params["folder_host"]
    unmanaged_path = params["unmanaged_path"]
    # Check if user is trying to created unmanaged vFolder
    if unmanaged_path:
        # Approve only if user is Admin or Superadmin
        if user_role not in (UserRole.ADMIN, UserRole.SUPERADMIN):
            raise GenericForbidden("Insufficient permission")
    else:
        # Resolve host for the new virtual folder.
        if not folder_host:
            folder_host = await root_ctx.shared_config.etcd.get("volumes/default_host")
            if not folder_host:
                raise InvalidAPIParameters(
                    "You must specify the vfolder host "
                    "because the default host is not configured."
                )
    allowed_vfolder_types = await root_ctx.shared_config.get_vfolder_types()
    for vf_type in allowed_vfolder_types:
        if vf_type not in ("user", "project"):
            raise ServerMisconfiguredError(
                f"Invalid vfolder type(s): {str(allowed_vfolder_types)}."
                ' Only "user" or "project" is allowed.'
            )

    if not verify_vfolder_name(params["name"]):
        raise InvalidAPIParameters(f'{params["name"]} is reserved for internal operations.')
    if params["name"].startswith(".") and params["name"] != ".local":
        if params["project"] is not None:
            raise InvalidAPIParameters("dot-prefixed vfolders cannot be a project folder.")

    async with root_ctx.db.begin() as conn:
        # Convert project name to uuid if project name is given.
        if isinstance(project_id_or_name, str):
            query = (
                sa.select([projects.c.id])
                .select_from(projects)
                .where(projects.c.domain_name == domain_name)
                .where(projects.c.name == project_id_or_name)
            )
            project_id = await conn.scalar(query)
        else:
            project_id = project_id_or_name
        if not unmanaged_path:
<<<<<<< HEAD
            # Check resource policy's allowed_vfolder_hosts
            if project_id is not None:
                allowed_hosts = await get_allowed_vfolder_hosts_by_project(
                    conn, resource_policy, domain_name, project_id
                )
            else:
                allowed_hosts = await get_allowed_vfolder_hosts_by_user(
                    conn, resource_policy, domain_name, user_uuid
                )
            # TODO: handle legacy host lists assuming that volume names don't overlap?
            if (
                folder_host not in allowed_hosts
                or VFolderHostPermission.CREATE not in allowed_hosts[folder_host]
            ):
                raise InvalidAPIParameters("You are not allowed to use this vfolder host.")
=======
            await ensure_host_permission_allowed(
                conn,
                folder_host,
                allowed_vfolder_types=allowed_vfolder_types,
                user_uuid=user_uuid,
                resource_policy=resource_policy,
                domain_name=domain_name,
                group_id=group_id,
                permission=VFolderHostPermission.CREATE,
            )
>>>>>>> 4049cee0

        # Check resource policy's max_vfolder_count
        if resource_policy["max_vfolder_count"] > 0:
            query = sa.select([sa.func.count()]).where(vfolders.c.user == user_uuid)
            result = await conn.scalar(query)
            if result >= resource_policy["max_vfolder_count"]:
                raise InvalidAPIParameters("You cannot create more vfolders.")

        # Limit vfolder size quota if it is larger than max_vfolder_size of the resource policy.
        max_vfolder_size = resource_policy.get("max_vfolder_size", 0)
        if max_vfolder_size > 0 and (
            params["quota"] is None or params["quota"] <= 0 or params["quota"] > max_vfolder_size
        ):
            params["quota"] = max_vfolder_size

        # Prevent creation of vfolder with duplicated name.
        extra_vf_conds = [vfolders.c.name == params["name"]]
        if not unmanaged_path:
            extra_vf_conds.append(vfolders.c.host == folder_host)
        entries = await query_accessible_vfolders(
            conn,
            user_uuid,
            user_role=user_role,
            domain_name=domain_name,
            allowed_vfolder_types=allowed_vfolder_types,
            extra_vf_conds=(sa.and_(*extra_vf_conds)),
        )
        if len(entries) > 0:
            raise VFolderAlreadyExists

        # Check if project exists.
        if project_id_or_name and project_id is None:
            raise ProjectNotFound
        if project_id is not None:
            if "project" not in allowed_vfolder_types:
                raise InvalidAPIParameters("project vfolder cannot be created in this host")
            if not request["is_admin"]:
                raise GenericForbidden("no permission")
            query = (
                sa.select([projects.c.id])
                .select_from(projects)
                .where(projects.c.domain_name == domain_name)
                .where(projects.c.id == project_id)
            )
            _gid = await conn.scalar(query)
            if str(_gid) != str(project_id):
                raise InvalidAPIParameters("No such project.")
        else:
            if "user" not in allowed_vfolder_types:
                raise InvalidAPIParameters("user vfolder cannot be created in this host")
        try:
            folder_id = uuid.uuid4()
            if not unmanaged_path:
                # Try to create actual only if vFolder is managed one
                async with root_ctx.storage_manager.request(
                    folder_host,
                    "POST",
                    "folder/create",
                    json={
                        "volume": root_ctx.storage_manager.split_host(folder_host)[1],
                        "vfid": str(folder_id),
                        "options": {"quota": params["quota"]},
                    },
                ):
                    pass
        except aiohttp.ClientResponseError:
            raise VFolderCreationFailed
        user_uuid = str(user_uuid) if project_id is None else None
        project_uuid = str(project_id) if project_id is not None else None
        ownership_type = "project" if project_uuid is not None else "user"
        insert_values = {
            "id": folder_id.hex,
            "name": params["name"],
            "usage_mode": params["usage_mode"],
            "permission": params["permission"],
            "last_used": None,
            "max_size": int(params["quota"] / (2**20)) if params["quota"] else None,  # in MBytes
            "host": folder_host,
            "creator": request["user"]["email"],
            "ownership_type": VFolderOwnershipType(ownership_type),
            "user": user_uuid,
            "project_id": project_uuid,
            "unmanaged_path": "",
            "cloneable": params["cloneable"],
            "status": VFolderOperationStatus.READY,
        }
        resp = {
            "id": folder_id.hex,
            "name": params["name"],
            "host": folder_host,
            "usage_mode": params["usage_mode"].value,
            "permission": params["permission"].value,
            "max_size": int(params["quota"] / (2**20)) if params["quota"] else None,  # in MBytes
            "creator": request["user"]["email"],
            "ownership_type": ownership_type,
            "user": user_uuid,
            "group": project_uuid,  # legacy
            "project": project_uuid,  # legacy
            "cloneable": params["cloneable"],
            "status": VFolderOperationStatus.READY,
        }
        if unmanaged_path:
            insert_values.update(
                {
                    "host": "",
                    "unmanaged_path": unmanaged_path,
                }
            )
            resp["unmanaged_path"] = unmanaged_path
        query = sa.insert(vfolders, insert_values)
        try:
            result = await conn.execute(query)
        except sa.exc.DataError:
            raise InvalidAPIParameters
        assert result.rowcount == 1
    return web.json_response(resp, status=201)


@auth_required
@server_status_required(READ_ALLOWED)
@check_api_params(
    t.Dict(
        {
            t.Key("all", default=False): t.ToBool,
            tx.AliasedKey(["project_id", "projectId", "group_id", "groupId"], default=None): tx.UUID
            | t.String
            | t.Null,
            tx.AliasedKey(["owner_user_email", "ownerUserEmail"], default=None): t.Email | t.Null,
        }
    ),
)
async def list_folders(request: web.Request, params: Any) -> web.Response:
    resp = []
    root_ctx: RootContext = request.app["_root.context"]
    access_key = request["keypair"]["access_key"]
    domain_name = request["user"]["domain_name"]

<<<<<<< HEAD
    def make_entries(result, user_uuid) -> List[Dict[str, Any]]:
        entries = []
        for row in result:
            entries.append(
                {
                    "name": row.vfolders_name,
                    "id": row.vfolders_id,
                    "host": row.vfolders_host,
                    "usage_mode": row.vfolders_usage_mode,
                    "created_at": row.vfolders_created_at,
                    "is_owner": (row.vfolders_user == user_uuid),
                    "permission": row.vfolders_permission,
                    "user": str(row.vfolders_user) if row.vfolders_user else None,
                    "project_id": str(row.vfolders_project_id) if row.vfolders_project_id else None,
                    "creator": row.vfolders_creator,
                    "user_email": row.users_email,
                    "project_name": row.projects_name,
                    "ownership_type": row.vfolders_ownership_type,
                    "type": row.vfolders_ownership_type,  # legacy
                    "unmanaged_path": row.vfolders_unmanaged_path,
                    "cloneable": row.vfolders_cloneable if row.vfolders_cloneable else False,
                    "max_files": row.vfolders_max_files,
                    "max_size": row.vfolders_max_size,
                }
            )
        return entries

=======
>>>>>>> 4049cee0
    log.info("VFOLDER.LIST (email:{}, ak:{})", request["user"]["email"], access_key)
    entries: List[Mapping[str, Any]] | Sequence[Mapping[str, Any]]
    owner_user_uuid, owner_user_role = await get_user_scopes(request, params)
    async with root_ctx.db.begin_readonly() as conn:
        allowed_vfolder_types = await root_ctx.shared_config.get_vfolder_types()
        if params["all"]:
            raise InvalidAPIParameters("Deprecated use of 'all' option")
        else:
            extra_vf_conds = None
            if params["project_id"] is not None:
                # Note: user folders should be returned even when project_id is specified.
                extra_vf_conds = (vfolders.c.project_id == params["project_id"]) | (
                    vfolders.c.user.isnot(None)
                )
            entries = await query_accessible_vfolders(
                conn,
                owner_user_uuid,
                user_role=owner_user_role,
                domain_name=domain_name,
                allowed_vfolder_types=allowed_vfolder_types,
                extra_vf_conds=extra_vf_conds,
            )
        for entry in entries:
            resp.append(
                {
                    "name": entry["name"],
                    "id": entry["id"].hex,
                    "host": entry["host"],
                    "status": entry["status"],
                    "usage_mode": entry["usage_mode"].value,
                    "created_at": str(entry["created_at"]),
                    "is_owner": entry["is_owner"],
                    "permission": entry["permission"].value,
                    "user": str(entry["user"]) if entry["user"] else None,
                    "group": str(entry["project_id"]) if entry["project_id"] else None,  # legacy
                    "group_name": entry["project_name"],  # legacy
                    "project": str(entry["project_id"]) if entry["project_id"] else None,
                    "project_name": entry["project_name"],
                    "creator": entry["creator"],
                    "user_email": entry["user_email"],
                    "ownership_type": entry["ownership_type"].value,
                    "type": entry["ownership_type"].value,  # legacy
                    "cloneable": entry["cloneable"],
                    "max_files": entry["max_files"],
                    "max_size": entry["max_size"],
                    "cur_size": entry["cur_size"],
                }
            )
    return web.json_response(resp, status=200)


@superadmin_required
@server_status_required(ALL_ALLOWED)
@check_api_params(
    t.Dict(
        {
            t.Key("id"): t.String,
        }
    ),
)
async def delete_by_id(request: web.Request, params: Any) -> web.Response:
    await ensure_vfolder_status(request, VFolderAccessStatus.DELETABLE, folder_id=params["id"])
    root_ctx: RootContext = request.app["_root.context"]
    app_ctx: PrivateContext = request.app["folders.context"]

    access_key = request["keypair"]["access_key"]
    user_uuid = request["user"]["uuid"]
    domain_name = request["user"]["domain_name"]
    resource_policy = request["keypair"]["resource_policy"]
    allowed_vfolder_types = await root_ctx.shared_config.get_vfolder_types()
    log.info(
        "VFOLDER.DELETE_BY_ID (email:{}, ak:{}, vf:{})",
        request["user"]["email"],
        access_key,
        params["id"],
    )
    async with root_ctx.db.begin() as conn:
        query = (
            sa.select([vfolders.c.host]).select_from(vfolders).where(vfolders.c.id == params["id"])
        )
        folder_host = await conn.scalar(query)
        await ensure_host_permission_allowed(
            conn,
            folder_host,
            allowed_vfolder_types=allowed_vfolder_types,
            user_uuid=user_uuid,
            resource_policy=resource_policy,
            domain_name=domain_name,
            permission=VFolderHostPermission.DELETE,
        )
    folder_id = uuid.UUID(params["id"])
    await initiate_vfolder_removal(
        root_ctx.db,
        [VFolderDeletionInfo(folder_id, folder_host)],
        root_ctx.storage_manager,
        app_ctx.storage_ptask_group,
    )
    return web.Response(status=204)


@auth_required
@server_status_required(READ_ALLOWED)
@check_api_params(
    t.Dict(
        {
            tx.AliasedKey(["project_id", "projectId", "group_id", "groupId"], default=None): tx.UUID
            | t.String
            | t.Null,
        }
    ),
)
async def list_hosts(request: web.Request, params: Any) -> web.Response:
    root_ctx: RootContext = request.app["_root.context"]
    access_key = request["keypair"]["access_key"]
    log.info(
        "VFOLDER.LIST_HOSTS (emai:{}, ak:{})",
        request["user"]["email"],
        access_key,
    )
    domain_name = request["user"]["domain_name"]
    project_id = params["project_id"]
    domain_admin = request["user"]["role"] == UserRole.ADMIN
    resource_policy = request["keypair"]["resource_policy"]
    allowed_vfolder_types = await root_ctx.shared_config.get_vfolder_types()
    async with root_ctx.db.begin() as conn:
        allowed_hosts = VFolderHostPermissionMap()
        if "user" in allowed_vfolder_types:
            allowed_hosts_by_user = await get_allowed_vfolder_hosts_by_user(
                conn, resource_policy, domain_name, request["user"]["uuid"], project_id
            )
            allowed_hosts = allowed_hosts | allowed_hosts_by_user
        if "project" in allowed_vfolder_types:
            allowed_hosts_by_project = await get_allowed_vfolder_hosts_by_project(
                conn, resource_policy, domain_name, project_id, domain_admin=domain_admin
            )
            allowed_hosts = allowed_hosts | allowed_hosts_by_project
    all_volumes = await root_ctx.storage_manager.get_all_volumes()
    all_hosts = {f"{proxy_name}:{volume_data['name']}" for proxy_name, volume_data in all_volumes}
    allowed_hosts = VFolderHostPermissionMap(
        {host: perms for host, perms in allowed_hosts.items() if host in all_hosts}
    )
    default_host = await root_ctx.shared_config.get_raw("volumes/default_host")
    if default_host not in allowed_hosts:
        default_host = None
    volume_info = {
        f"{proxy_name}:{volume_data['name']}": {
            "backend": volume_data["backend"],
            "capabilities": volume_data["capabilities"],
        }
        for proxy_name, volume_data in all_volumes
        if f"{proxy_name}:{volume_data['name']}" in allowed_hosts
    }
    resp = {
        "default": default_host,
        "allowed": sorted(allowed_hosts),
        "volume_info": volume_info,
    }
    return web.json_response(resp, status=200)


@superadmin_required
@server_status_required(READ_ALLOWED)
async def list_all_hosts(request: web.Request) -> web.Response:
    root_ctx: RootContext = request.app["_root.context"]
    access_key = request["keypair"]["access_key"]
    log.info(
        "VFOLDER.LIST_ALL_HOSTS (email:{}, ak:{})",
        request["user"]["email"],
        access_key,
    )
    all_volumes = await root_ctx.storage_manager.get_all_volumes()
    all_hosts = {f"{proxy_name}:{volume_data['name']}" for proxy_name, volume_data in all_volumes}
    default_host = await root_ctx.shared_config.get_raw("volumes/default_host")
    if default_host not in all_hosts:
        default_host = None
    resp = {
        "default": default_host,
        "allowed": sorted(all_hosts),
    }
    return web.json_response(resp, status=200)


@superadmin_required
@server_status_required(READ_ALLOWED)
@check_api_params(
    t.Dict(
        {
            t.Key("folder_host"): t.String,
        }
    )
)
async def get_volume_perf_metric(request: web.Request, params: Any) -> web.Response:
    root_ctx: RootContext = request.app["_root.context"]
    access_key = request["keypair"]["access_key"]
    log.info(
        "VFOLDER.VOLUME_PERF_METRIC (email:{}, ak:{})",
        request["user"]["email"],
        access_key,
    )
    proxy_name, volume_name = root_ctx.storage_manager.split_host(params["folder_host"])
    async with root_ctx.storage_manager.request(
        proxy_name,
        "GET",
        "volume/performance-metric",
        json={
            "volume": volume_name,
        },
    ) as (_, storage_resp):
        storage_reply = await storage_resp.json()
    return web.json_response(storage_reply, status=200)


@auth_required
@server_status_required(READ_ALLOWED)
async def list_allowed_types(request: web.Request) -> web.Response:
    root_ctx: RootContext = request.app["_root.context"]
    access_key = request["keypair"]["access_key"]
    log.info(
        "VFOLDER.LIST_ALLOWED_TYPES (email:{}, ak:{})",
        request["user"]["email"],
        access_key,
    )
    allowed_vfolder_types = await root_ctx.shared_config.get_vfolder_types()
    return web.json_response(allowed_vfolder_types, status=200)


@auth_required
@server_status_required(READ_ALLOWED)
@vfolder_permission_required(VFolderPermission.READ_ONLY)
async def get_info(request: web.Request, row: VFolderRow) -> web.Response:
    await ensure_vfolder_status(
        request, VFolderAccessStatus.READABLE, folder_name=request.match_info["name"]
    )
    root_ctx: RootContext = request.app["_root.context"]
    resp: Dict[str, Any] = {}
    folder_name = request.match_info["name"]
    access_key = request["keypair"]["access_key"]
    log.info(
        "VFOLDER.GETINFO (email:{}, ak:{}, vf:{})",
        request["user"]["email"],
        access_key,
        folder_name,
    )
    if row["permission"] is None:
        is_owner = True
        permission = VFolderPermission.OWNER_PERM
    else:
        is_owner = row["is_owner"]
        permission = row["permission"]
    proxy_name, volume_name = root_ctx.storage_manager.split_host(row["host"])
    async with root_ctx.storage_manager.request(
        proxy_name,
        "GET",
        "folder/usage",
        json={
            "volume": volume_name,
            "vfid": str(row["id"]),
        },
    ) as (_, storage_resp):
        usage = await storage_resp.json()
    resp = {
        "name": row["name"],
        "id": row["id"].hex,
        "host": row["host"],
        "status": row["status"],
        "numFiles": usage["file_count"],  # legacy
        "num_files": usage["file_count"],
        "used_bytes": usage["used_bytes"],  # added in v20.09
        "created": str(row["created_at"]),  # legacy
        "created_at": str(row["created_at"]),
        "last_used": str(row["created_at"]),
        "user": str(row["user"]),
        "group": str(row["project_id"]),  # legacy
        "project": str(row["project_id"]),
        "type": "user" if row["user"] is not None else "project",
        "is_owner": is_owner,
        "permission": permission,
        "usage_mode": row["usage_mode"],
        "cloneable": row["cloneable"],
        "max_size": row["max_size"],
        "cur_size": row["cur_size"],
    }
    return web.json_response(resp, status=200)


@auth_required
@server_status_required(READ_ALLOWED)
@check_api_params(
    t.Dict(
        {
            t.Key("folder_host"): t.String,
            t.Key("id"): tx.UUID,
        }
    )
)
async def get_quota(request: web.Request, params: Any) -> web.Response:
    await ensure_vfolder_status(request, VFolderAccessStatus.READABLE, folder_id=params["id"])
    root_ctx: RootContext = request.app["_root.context"]
    proxy_name, volume_name = root_ctx.storage_manager.split_host(params["folder_host"])
    log.info(
        "VFOLDER.GET_QUOTA (email:{}, volume_name:{}, vf:{})",
        request["user"]["email"],
        volume_name,
        params["id"],
    )

    # Permission check for the requested vfolder.
    user_role = request["user"]["role"]
    user_uuid = request["user"]["uuid"]
    domain_name = request["user"]["domain_name"]
    if user_role == UserRole.SUPERADMIN:
        pass
    else:
        allowed_vfolder_types = await root_ctx.shared_config.get_vfolder_types()
        async with root_ctx.db.begin_readonly() as conn:
            extra_vf_conds = [vfolders.c.id == params["id"]]
            entries = await query_accessible_vfolders(
                conn,
                user_uuid,
                user_role=user_role,
                domain_name=domain_name,
                allowed_vfolder_types=allowed_vfolder_types,
                extra_vf_conds=(sa.and_(*extra_vf_conds)),
            )
        if len(entries) < 0:
            raise VFolderNotFound("no such accessible vfolder")

    async with root_ctx.storage_manager.request(
        proxy_name,
        "GET",
        "volume/quota",
        json={
            "volume": volume_name,
            "vfid": str(params["id"]),
        },
    ) as (_, storage_resp):
        storage_reply = await storage_resp.json()
    return web.json_response(storage_reply, status=200)


@auth_required
@server_status_required(ALL_ALLOWED)
@check_api_params(
    t.Dict(
        {
            t.Key("folder_host"): t.String,
            t.Key("id"): tx.UUID,
            t.Key("input"): t.Mapping(t.String, t.Any),
        }
    ),
)
async def update_quota(request: web.Request, params: Any) -> web.Response:
    await ensure_vfolder_status(request, VFolderAccessStatus.UPDATABLE, folder_id=params["id"])
    root_ctx: RootContext = request.app["_root.context"]
    folder_host = params["folder_host"]
    proxy_name, volume_name = root_ctx.storage_manager.split_host(folder_host)
    quota = int(params["input"]["size_bytes"])
    log.info(
        "VFOLDER.UPDATE_QUOTA (email:{}, volume_name:{}, quota:{}, vf:{})",
        request["user"]["email"],
        volume_name,
        quota,
        params["id"],
    )

    # Permission check for the requested vfolder.
    user_role = request["user"]["role"]
    user_uuid = request["user"]["uuid"]
    domain_name = request["user"]["domain_name"]
    resource_policy = request["keypair"]["resource_policy"]

    if user_role == UserRole.SUPERADMIN:
        pass
    else:
        allowed_vfolder_types = await root_ctx.shared_config.get_vfolder_types()
        async with root_ctx.db.begin_readonly() as conn:
            await ensure_host_permission_allowed(
                conn,
                folder_host,
                allowed_vfolder_types=allowed_vfolder_types,
                user_uuid=user_uuid,
                resource_policy=resource_policy,
                domain_name=domain_name,
                permission=VFolderHostPermission.MODIFY,
            )
            extra_vf_conds = [vfolders.c.id == params["id"]]
            entries = await query_accessible_vfolders(
                conn,
                user_uuid,
                user_role=user_role,
                domain_name=domain_name,
                allowed_vfolder_types=allowed_vfolder_types,
                extra_vf_conds=(sa.and_(*extra_vf_conds)),
            )
        if len(entries) < 0:
            raise VFolderNotFound("no such accessible vfolder")

    # Limit vfolder size quota if it is larger than max_vfolder_size of the resource policy.
    max_vfolder_size = resource_policy.get("max_vfolder_size", 0)
    if max_vfolder_size > 0 and (quota <= 0 or quota > max_vfolder_size):
        quota = max_vfolder_size

    async with root_ctx.storage_manager.request(
        proxy_name,
        "PATCH",
        "volume/quota",
        json={
            "volume": volume_name,
            "vfid": str(params["id"]),
            "size_bytes": quota,
        },
    ):
        pass

    # Update the quota for the vfolder in DB.
    async with root_ctx.db.begin() as conn:
        query = (
            sa.update(vfolders)
            .values(max_size=math.ceil(quota / 2**20))  # in Mbytes
            .where(vfolders.c.id == params["id"])
        )
        result = await conn.execute(query)
        assert result.rowcount == 1

    return web.json_response({"size_bytes": quota}, status=200)


@superadmin_required
@server_status_required(READ_ALLOWED)
@check_api_params(
    t.Dict(
        {
            t.Key("folder_host"): t.String,
            t.Key("id"): tx.UUID,
        }
    )
)
async def get_usage(request: web.Request, params: Any) -> web.Response:
    await ensure_vfolder_status(request, VFolderAccessStatus.READABLE, folder_id=params["id"])
    root_ctx: RootContext = request.app["_root.context"]
    proxy_name, volume_name = root_ctx.storage_manager.split_host(params["folder_host"])
    log.info(
        "VFOLDER.GET_USAGE (email:{}, volume_name:{}, vf:{})",
        request["user"]["email"],
        volume_name,
        params["id"],
    )
    async with root_ctx.storage_manager.request(
        proxy_name,
        "GET",
        "folder/usage",
        json={
            "volume": volume_name,
            "vfid": str(params["id"]),
        },
    ) as (_, storage_resp):
        usage = await storage_resp.json()
    return web.json_response(usage, status=200)


@superadmin_required
@server_status_required(READ_ALLOWED)
@check_api_params(
    t.Dict(
        {
            t.Key("folder_host"): t.String,
            t.Key("id"): tx.UUID,
        }
    )
)
async def get_used_bytes(request: web.Request, params: Any) -> web.Response:
    await ensure_vfolder_status(request, VFolderAccessStatus.READABLE, folder_id=params["id"])
    root_ctx: RootContext = request.app["_root.context"]
    proxy_name, volume_name = root_ctx.storage_manager.split_host(params["folder_host"])
    log.info("VFOLDER.GET_USED_BYTES (volume_name:{}, vf:{})", volume_name, params["id"])
    async with root_ctx.storage_manager.request(
        proxy_name,
        "GET",
        "folder/used-bytes",
        json={
            "volume": volume_name,
            "vfid": str(params["id"]),
        },
    ) as (_, storage_resp):
        usage = await storage_resp.json()
    return web.json_response(usage, status=200)


@auth_required
@server_status_required(ALL_ALLOWED)
@vfolder_permission_required(VFolderPermission.OWNER_PERM)
@check_api_params(
    t.Dict(
        {
            t.Key("new_name"): tx.Slug(allow_dot=True),
        }
    )
)
async def rename_vfolder(request: web.Request, params: Any, row: VFolderRow) -> web.Response:
    await ensure_vfolder_status(
        request, VFolderAccessStatus.UPDATABLE, folder_name=request.match_info["name"]
    )
    root_ctx: RootContext = request.app["_root.context"]
    old_name = request.match_info["name"]
    access_key = request["keypair"]["access_key"]
    domain_name = request["user"]["domain_name"]
    user_role = request["user"]["role"]
    user_uuid = request["user"]["uuid"]
    resource_policy = request["keypair"]["resource_policy"]
    new_name = params["new_name"]
    allowed_vfolder_types = await root_ctx.shared_config.get_vfolder_types()
    log.info(
        "VFOLDER.RENAME (email:{}, ak:{}, vf.old:{}, vf.new:{})",
        request["user"]["email"],
        access_key,
        old_name,
        new_name,
    )
    async with root_ctx.db.begin() as conn:
        entries = await query_accessible_vfolders(
            conn,
            user_uuid,
            user_role=user_role,
            domain_name=domain_name,
            allowed_vfolder_types=allowed_vfolder_types,
        )
        for entry in entries:
            if entry["name"] == new_name:
                raise InvalidAPIParameters(
                    "One of your accessible vfolders already has " "the name you requested."
                )
        for entry in entries:
            if entry["name"] == old_name:
                if not entry["is_owner"]:
                    raise InvalidAPIParameters(
                        "Cannot change the name of a vfolder " "that is not owned by myself."
                    )
                await ensure_host_permission_allowed(
                    conn,
                    entry["host"],
                    allowed_vfolder_types=allowed_vfolder_types,
                    user_uuid=user_uuid,
                    resource_policy=resource_policy,
                    domain_name=domain_name,
                    permission=VFolderHostPermission.MODIFY,
                )
                query = (
                    sa.update(vfolders).values(name=new_name).where(vfolders.c.id == entry["id"])
                )
                await conn.execute(query)
                break
    return web.Response(status=201)


@auth_required
@server_status_required(ALL_ALLOWED)
@vfolder_permission_required(VFolderPermission.OWNER_PERM)
@check_api_params(
    t.Dict(
        {
            t.Key("cloneable", default=None): t.Bool | t.Null,
            t.Key("permission", default=None): tx.Enum(VFolderPermission) | t.Null,
        }
    )
)
async def update_vfolder_options(
    request: web.Request, params: Any, row: VFolderRow
) -> web.Response:
    await ensure_vfolder_status(
        request, VFolderAccessStatus.UPDATABLE, folder_name=request.match_info["name"]
    )
    root_ctx: RootContext = request.app["_root.context"]
    user_uuid = request["user"]["uuid"]
    domain_name = request["user"]["domain_name"]
    resource_policy = request["keypair"]["resource_policy"]
    allowed_vfolder_types = await root_ctx.shared_config.get_vfolder_types()
    async with root_ctx.db.begin_readonly() as conn:
        query = sa.select([vfolders.c.host]).select_from(vfolders).where(vfolders.c.id == row["id"])
        folder_host = await conn.scalar(query)
        await ensure_host_permission_allowed(
            conn,
            folder_host,
            allowed_vfolder_types=allowed_vfolder_types,
            user_uuid=user_uuid,
            resource_policy=resource_policy,
            domain_name=domain_name,
            permission=VFolderHostPermission.MODIFY,
        )

    updated_fields = {}
    if params["cloneable"] is not None and params["cloneable"] != row["cloneable"]:
        updated_fields["cloneable"] = params["cloneable"]
    if params["permission"] is not None and params["permission"] != row["permission"]:
        updated_fields["permission"] = params["permission"]
    if not row["is_owner"]:
        raise InvalidAPIParameters(
            "Cannot change the options of a vfolder " "that is not owned by myself."
        )

    if len(updated_fields) > 0:
        async with root_ctx.db.begin() as conn:
            query = sa.update(vfolders).values(**updated_fields).where(vfolders.c.id == row["id"])
            await conn.execute(query)
    return web.Response(status=201)


@auth_required
@server_status_required(READ_ALLOWED)
@vfolder_permission_required(VFolderPermission.READ_WRITE)
@check_api_params(
    t.Dict(
        {
            t.Key("path"): t.String,
            t.Key("parents", default=True): t.ToBool,
            t.Key("exist_ok", default=False): t.ToBool,
        }
    )
)
async def mkdir(request: web.Request, params: Any, row: VFolderRow) -> web.Response:
    await ensure_vfolder_status(
        request, VFolderAccessStatus.UPDATABLE, folder_name=request.match_info["name"]
    )
    root_ctx: RootContext = request.app["_root.context"]
    folder_name = request.match_info["name"]
    access_key = request["keypair"]["access_key"]
    log.info(
        "VFOLDER.MKDIR (email:{}, ak:{}, vf:{}, path:{})",
        request["user"]["email"],
        access_key,
        folder_name,
        params["path"],
    )
    proxy_name, volume_name = root_ctx.storage_manager.split_host(row["host"])
    async with root_ctx.storage_manager.request(
        proxy_name,
        "POST",
        "folder/file/mkdir",
        json={
            "volume": volume_name,
            "vfid": str(row["id"]),
            "relpath": params["path"],
            "parents": params["parents"],
            "exist_ok": params["exist_ok"],
        },
    ):
        pass
    return web.Response(status=201)


@auth_required
@server_status_required(READ_ALLOWED)
@vfolder_permission_required(VFolderPermission.READ_ONLY)
@check_api_params(
    t.Dict(
        {
            tx.AliasedKey(["path", "file"]): t.String,
            t.Key("archive", default=False): t.ToBool,
        }
    )
)
async def create_download_session(
    request: web.Request, params: Any, row: VFolderRow
) -> web.Response:
    await ensure_vfolder_status(
        request, VFolderAccessStatus.UPDATABLE, folder_name=request.match_info["name"]
    )
    root_ctx: RootContext = request.app["_root.context"]
    log_fmt = "VFOLDER.CREATE_DOWNLOAD_SESSION(email:{}, ak:{}, vf:{}, path:{})"
    log_args = (
        request["user"]["email"],
        request["keypair"]["access_key"],
        row["name"],
        params["path"],
    )
    log.info(log_fmt, *log_args)
    unmanaged_path = row["unmanaged_path"]
    user_uuid = request["user"]["uuid"]
    folder_host = row["host"]
    domain_name = request["user"]["domain_name"]
    resource_policy = request["keypair"]["resource_policy"]
    allowed_vfolder_types = await root_ctx.shared_config.get_vfolder_types()
    async with root_ctx.db.begin_readonly() as conn:
        await ensure_host_permission_allowed(
            conn,
            folder_host,
            allowed_vfolder_types=allowed_vfolder_types,
            user_uuid=user_uuid,
            resource_policy=resource_policy,
            domain_name=domain_name,
            permission=VFolderHostPermission.DOWNLOAD_FILE,
        )
    proxy_name, volume_name = root_ctx.storage_manager.split_host(folder_host)
    async with root_ctx.storage_manager.request(
        proxy_name,
        "POST",
        "folder/file/download",
        json={
            "volume": volume_name,
            "vfid": str(row["id"]),
            "relpath": params["path"],
            "archive": params["archive"],
            "unmanaged_path": unmanaged_path if unmanaged_path else None,
        },
    ) as (client_api_url, storage_resp):
        storage_reply = await storage_resp.json()
        resp = {
            "token": storage_reply["token"],
            "url": str(client_api_url / "download"),
        }
    return web.json_response(resp, status=200)


@auth_required
@server_status_required(READ_ALLOWED)
@vfolder_permission_required(VFolderPermission.READ_WRITE)
@check_api_params(
    t.Dict(
        {
            t.Key("path"): t.String,
            t.Key("size"): t.ToInt,
        }
    )
)
async def create_upload_session(request: web.Request, params: Any, row: VFolderRow) -> web.Response:
    await ensure_vfolder_status(
        request, VFolderAccessStatus.UPDATABLE, folder_name=request.match_info["name"]
    )
    root_ctx: RootContext = request.app["_root.context"]
    folder_name = request.match_info["name"]
    access_key = request["keypair"]["access_key"]
    log_fmt = "VFOLDER.CREATE_UPLOAD_SESSION (email:{}, ak:{}, vf:{}, path:{})"
    log_args = (request["user"]["email"], access_key, folder_name, params["path"])
    log.info(log_fmt, *log_args)
    user_uuid = request["user"]["uuid"]
    domain_name = request["user"]["domain_name"]
    folder_host = row["host"]
    resource_policy = request["keypair"]["resource_policy"]
    allowed_vfolder_types = await root_ctx.shared_config.get_vfolder_types()
    async with root_ctx.db.begin_readonly() as conn:
        await ensure_host_permission_allowed(
            conn,
            folder_host,
            allowed_vfolder_types=allowed_vfolder_types,
            user_uuid=user_uuid,
            resource_policy=resource_policy,
            domain_name=domain_name,
            permission=VFolderHostPermission.UPLOAD_FILE,
        )
    proxy_name, volume_name = root_ctx.storage_manager.split_host(folder_host)
    async with root_ctx.storage_manager.request(
        proxy_name,
        "POST",
        "folder/file/upload",
        json={
            "volume": volume_name,
            "vfid": str(row["id"]),
            "relpath": params["path"],
            "size": params["size"],
        },
    ) as (client_api_url, storage_resp):
        storage_reply = await storage_resp.json()
        resp = {
            "token": storage_reply["token"],
            "url": str(client_api_url / "upload"),
        }
    return web.json_response(resp, status=200)


@auth_required
@server_status_required(READ_ALLOWED)
@vfolder_permission_required(VFolderPermission.READ_WRITE)
@check_api_params(
    t.Dict(
        {
            t.Key("target_path"): t.String,
            t.Key("new_name"): t.String,
            t.Key("is_dir", default=False): t.ToBool,  # ignored since 22.03
        }
    )
)
async def rename_file(request: web.Request, params: Any, row: VFolderRow) -> web.Response:
    await ensure_vfolder_status(
        request, VFolderAccessStatus.UPDATABLE, folder_name=request.match_info["name"]
    )
    root_ctx: RootContext = request.app["_root.context"]
    folder_name = request.match_info["name"]
    access_key = request["keypair"]["access_key"]
    user_uuid = request["user"]["uuid"]
    domain_name = request["user"]["domain_name"]
    folder_host = row["host"]
    resource_policy = request["keypair"]["resource_policy"]
    allowed_vfolder_types = await root_ctx.shared_config.get_vfolder_types()
    async with root_ctx.db.begin_readonly() as conn:
        await ensure_host_permission_allowed(
            conn,
            folder_host,
            allowed_vfolder_types=allowed_vfolder_types,
            user_uuid=user_uuid,
            resource_policy=resource_policy,
            domain_name=domain_name,
            permission=VFolderHostPermission.MODIFY,
        )
    log.info(
        "VFOLDER.RENAME_FILE (email:{}, ak:{}, vf:{}, target_path:{}, new_name:{})",
        request["user"]["email"],
        access_key,
        folder_name,
        params["target_path"],
        params["new_name"],
    )
    proxy_name, volume_name = root_ctx.storage_manager.split_host(folder_host)
    async with root_ctx.storage_manager.request(
        proxy_name,
        "POST",
        "folder/file/rename",
        json={
            "volume": volume_name,
            "vfid": str(row["id"]),
            "relpath": params["target_path"],
            "new_name": params["new_name"],
        },
    ):
        pass
    return web.json_response({}, status=200)


@auth_required
@server_status_required(READ_ALLOWED)
@vfolder_permission_required(VFolderPermission.READ_WRITE)
@check_api_params(
    t.Dict(
        {
            t.Key("src"): t.String,
            t.Key("dst"): t.String,
        }
    )
)
async def move_file(request: web.Request, params: Any, row: VFolderRow) -> web.Response:
    await ensure_vfolder_status(
        request, VFolderAccessStatus.UPDATABLE, folder_name=request.match_info["name"]
    )
    root_ctx: RootContext = request.app["_root.context"]
    folder_name = request.match_info["name"]
    access_key = request["keypair"]["access_key"]
    log.info(
        "VFOLDER.MOVE_FILE (email:{}, ak:{}, vf:{}, src:{}, dst:{})",
        request["user"]["email"],
        access_key,
        folder_name,
        params["src"],
        params["dst"],
    )
    proxy_name, volume_name = root_ctx.storage_manager.split_host(row["host"])
    async with root_ctx.storage_manager.request(
        proxy_name,
        "POST",
        "folder/file/move",
        json={
            "volume": volume_name,
            "vfid": str(row["id"]),
            "src_relpath": params["src"],
            "dst_relpath": params["dst"],
        },
    ):
        pass
    return web.json_response({}, status=200)


@auth_required
@server_status_required(READ_ALLOWED)
@vfolder_permission_required(VFolderPermission.READ_WRITE)
@check_api_params(
    t.Dict(
        {
            t.Key("files"): t.List(t.String),
            t.Key("recursive", default=False): t.ToBool,
        }
    )
)
async def delete_files(request: web.Request, params: Any, row: VFolderRow) -> web.Response:
    await ensure_vfolder_status(
        request, VFolderAccessStatus.UPDATABLE, folder_name=request.match_info["name"]
    )
    root_ctx: RootContext = request.app["_root.context"]
    folder_name = request.match_info["name"]
    access_key = request["keypair"]["access_key"]
    recursive = params["recursive"]
    log.info(
        "VFOLDER.DELETE_FILES (email:{}, ak:{}, vf:{}, path:{}, recursive:{})",
        request["user"]["email"],
        access_key,
        folder_name,
        params["files"],
        recursive,
    )
    proxy_name, volume_name = root_ctx.storage_manager.split_host(row["host"])
    async with root_ctx.storage_manager.request(
        proxy_name,
        "POST",
        "folder/file/delete",
        json={
            "volume": volume_name,
            "vfid": str(row["id"]),
            "relpaths": params["files"],
            "recursive": recursive,
        },
    ):
        pass
    return web.json_response({}, status=200)


@auth_required
@server_status_required(READ_ALLOWED)
@vfolder_permission_required(VFolderPermission.READ_ONLY)
@check_api_params(
    t.Dict(
        {
            t.Key("path", default=""): t.String(allow_blank=True),
        }
    )
)
async def list_files(request: web.Request, params: Any, row: VFolderRow) -> web.Response:
    await ensure_vfolder_status(
        request, VFolderAccessStatus.READABLE, folder_name=request.match_info["name"]
    )
    root_ctx: RootContext = request.app["_root.context"]
    folder_name = request.match_info["name"]
    access_key = request["keypair"]["access_key"]
    log.info(
        "VFOLDER.LIST_FILES (email:{}, ak:{}, vf:{}, path:{})",
        request["user"]["email"],
        access_key,
        folder_name,
        params["path"],
    )
    proxy_name, volume_name = root_ctx.storage_manager.split_host(row["host"])
    async with root_ctx.storage_manager.request(
        proxy_name,
        "POST",
        "folder/file/list",
        json={
            "volume": volume_name,
            "vfid": str(row["id"]),
            "relpath": params["path"],
        },
    ) as (_, storage_resp):
        result = await storage_resp.json()
        resp = {
            "items": [
                {
                    "name": item["name"],
                    "type": item["type"],
                    "size": item["stat"]["size"],  # humanize?
                    "mode": oct(item["stat"]["mode"])[2:][-3:],
                    "created": item["stat"]["created"],
                    "modified": item["stat"]["modified"],
                }
                for item in result["items"]
            ],
            "files": json.dumps(
                [  # for legacy (to be removed in 21.03)
                    {
                        "filename": item["name"],
                        "size": item["stat"]["size"],
                        "mode": stat.filemode(item["stat"]["mode"]),
                        "ctime": datetime.fromisoformat(item["stat"]["created"]).timestamp(),
                        "atime": 0,
                        "mtime": datetime.fromisoformat(item["stat"]["modified"]).timestamp(),
                    }
                    for item in result["items"]
                ]
            ),
        }
    return web.json_response(resp, status=200)


@auth_required
@server_status_required(READ_ALLOWED)
async def list_sent_invitations(request: web.Request) -> web.Response:
    root_ctx: RootContext = request.app["_root.context"]
    access_key = request["keypair"]["access_key"]
    log.info(
        "VFOLDER.LIST_SENT_INVITATIONS (email:{}, ak:{})",
        request["user"]["email"],
        access_key,
    )
    async with root_ctx.db.begin() as conn:
        j = sa.join(vfolders, vfolder_invitations, vfolders.c.id == vfolder_invitations.c.vfolder)
        query = (
            sa.select([vfolder_invitations, vfolders.c.name])
            .select_from(j)
            .where(
                (vfolder_invitations.c.inviter == request["user"]["email"])
                & (vfolder_invitations.c.state == VFolderInvitationState.PENDING),
            )
        )
        result = await conn.execute(query)
        invitations = result.fetchall()
    invs_info = []
    for inv in invitations:
        invs_info.append(
            {
                "id": str(inv.id),
                "inviter": inv.inviter,
                "invitee": inv.invitee,
                "perm": inv.permission,
                "state": inv.state.value,
                "created_at": str(inv.created_at),
                "modified_at": str(inv.modified_at),
                "vfolder_id": str(inv.vfolder),
                "vfolder_name": inv.name,
            }
        )
    resp = {"invitations": invs_info}
    return web.json_response(resp, status=200)


@auth_required
@server_status_required(ALL_ALLOWED)
@check_api_params(
    t.Dict(
        {
            tx.AliasedKey(["perm", "permission"]): VFolderPermissionValidator,
        }
    ),
)
async def update_invitation(request: web.Request, params: Any) -> web.Response:
    """
    Update sent invitation's permission. Other fields are not allowed to be updated.
    """
    root_ctx: RootContext = request.app["_root.context"]
    access_key = request["keypair"]["access_key"]
    inv_id = request.match_info["inv_id"]
    perm = params["perm"]
    log.info(
        "VFOLDER.UPDATE_INVITATION (email:{}, ak:{}, inv:{})",
        request["user"]["email"],
        access_key,
        inv_id,
    )
    async with root_ctx.db.begin() as conn:
        query = (
            sa.update(vfolder_invitations)
            .values(permission=perm)
            .where(
                (vfolder_invitations.c.id == inv_id)
                & (vfolder_invitations.c.inviter == request["user"]["email"])
                & (vfolder_invitations.c.state == VFolderInvitationState.PENDING),
            )
        )
        await conn.execute(query)
    resp = {"msg": f"vfolder invitation updated: {inv_id}."}
    return web.json_response(resp, status=200)


@auth_required
@server_status_required(ALL_ALLOWED)
@check_api_params(
    t.Dict(
        {
            tx.AliasedKey(["perm", "permission"], default="rw"): VFolderPermissionValidator,
            tx.AliasedKey(["emails", "user_ids", "userIDs"]): t.List(t.String),
        }
    ),
)
async def invite(request: web.Request, params: Any) -> web.Response:
    await ensure_vfolder_status(
        request, VFolderAccessStatus.UPDATABLE, folder_name=request.match_info["name"]
    )
    root_ctx: RootContext = request.app["_root.context"]
    folder_name = request.match_info["name"]
    access_key = request["keypair"]["access_key"]
    user_uuid = request["user"]["uuid"]
    perm = params["perm"]
    invitee_emails = params["emails"]
    log.info(
        "VFOLDER.INVITE (email:{}, ak:{}, vf:{}, inv.users:{})",
        request["user"]["email"],
        access_key,
        folder_name,
        ",".join(invitee_emails),
    )
    domain_name = request["user"]["domain_name"]
    resource_policy = request["keypair"]["resource_policy"]
    if folder_name.startswith("."):
        raise GenericForbidden("Cannot share private dot-prefixed vfolders.")
    async with root_ctx.db.begin_readonly() as conn:
        # Get virtual folder.
        query = (
            sa.select("*")
            .select_from(vfolders)
            .where((vfolders.c.user == user_uuid) & (vfolders.c.name == folder_name))
        )
        try:
            result = await conn.execute(query)
        except sa.exc.DataError:
            raise InvalidAPIParameters
        vf = result.first()
        if vf is None:
            raise VFolderNotFound()
        folder_host = vf.host
        allowed_vfolder_types = await root_ctx.shared_config.get_vfolder_types()
        await ensure_host_permission_allowed(
            conn,
            folder_host,
            allowed_vfolder_types=allowed_vfolder_types,
            user_uuid=user_uuid,
            resource_policy=resource_policy,
            domain_name=domain_name,
            permission=VFolderHostPermission.INVITE_OTHERS,
        )
    async with root_ctx.db.begin() as conn:
        # Get invited user's keypairs except vfolder owner.
        query = (
            sa.select([keypairs.c.user_id, keypairs.c.user])
            .select_from(keypairs)
            .where(keypairs.c.user_id.in_(invitee_emails))
            .where(keypairs.c.user_id != request["user"]["email"])
        )
        try:
            result = await conn.execute(query)
        except sa.exc.DataError:
            raise InvalidAPIParameters
        kps = result.fetchall()
        if len(kps) < 1:
            raise ObjectNotFound(object_name="vfolder invitation")

        # Prevent inviting user who already share the target folder.
        invitee_uuids = [kp.user for kp in kps]
        j = sa.join(vfolders, vfolder_permissions, vfolders.c.id == vfolder_permissions.c.vfolder)
        query = (
            sa.select([sa.func.count()])
            .select_from(j)
            .where(
                (vfolders.c.user.in_(invitee_uuids) | vfolder_permissions.c.user.in_(invitee_uuids))
                & (vfolders.c.name == folder_name),
            )
        )
        result = await conn.execute(query)
        if result.scalar() > 0:
            raise VFolderAlreadyExists

        # Create invitation.
        invitees = [kp.user_id for kp in kps]
        invited_ids = []
        for invitee in set(invitees):
            inviter = request["user"]["id"]
            # Do not create invitation if already exists.
            query = (
                sa.select([sa.func.count()])
                .select_from(vfolder_invitations)
                .where(
                    (vfolder_invitations.c.inviter == inviter)
                    & (vfolder_invitations.c.invitee == invitee)
                    & (vfolder_invitations.c.vfolder == vf.id)
                    & (vfolder_invitations.c.state == VFolderInvitationState.PENDING),
                )
            )
            result = await conn.execute(query)
            if result.scalar() > 0:
                continue

            # TODO: insert multiple values with one query.
            #       insert().values([{}, {}, ...]) does not work:
            #       sqlalchemy.exc.CompileError: The 'default' dialect with current
            #       database version settings does not support in-place multirow
            #       inserts.
            query = sa.insert(
                vfolder_invitations,
                {
                    "id": uuid.uuid4().hex,
                    "permission": perm,
                    "vfolder": vf.id,
                    "inviter": inviter,
                    "invitee": invitee,
                    "state": VFolderInvitationState.PENDING,
                },
            )
            try:
                await conn.execute(query)
                invited_ids.append(invitee)
            except sa.exc.DataError:
                pass
    resp = {"invited_ids": invited_ids}
    return web.json_response(resp, status=201)


@auth_required
@server_status_required(READ_ALLOWED)
async def invitations(request: web.Request) -> web.Response:
    root_ctx: RootContext = request.app["_root.context"]
    access_key = request["keypair"]["access_key"]
    log.info(
        "VFOLDER.INVITATIONS (email:{}, ak:{})",
        request["user"]["email"],
        access_key,
    )
    async with root_ctx.db.begin() as conn:
        j = sa.join(vfolders, vfolder_invitations, vfolders.c.id == vfolder_invitations.c.vfolder)
        query = (
            sa.select([vfolder_invitations, vfolders.c.name])
            .select_from(j)
            .where(
                (vfolder_invitations.c.invitee == request["user"]["id"])
                & (vfolder_invitations.c.state == VFolderInvitationState.PENDING),
            )
        )
        result = await conn.execute(query)
        invitations = result.fetchall()
    invs_info = []
    for inv in invitations:
        invs_info.append(
            {
                "id": str(inv.id),
                "inviter": inv.inviter,
                "invitee": inv.invitee,
                "perm": inv.permission,
                "state": inv.state,
                "created_at": str(inv.created_at),
                "modified_at": str(inv.modified_at),
                "vfolder_id": str(inv.vfolder),
                "vfolder_name": inv.name,
            }
        )
    resp = {"invitations": invs_info}
    return web.json_response(resp, status=200)


@auth_required
@server_status_required(ALL_ALLOWED)
@check_api_params(
    t.Dict(
        {
            t.Key("inv_id"): t.String,
        }
    ),
)
async def accept_invitation(request: web.Request, params: Any) -> web.Response:
    """Accept invitation by invitee.

    * `inv_ak` parameter is removed from 19.06 since virtual folder's ownership is
    moved from keypair to a user or a project.

    :param inv_id: ID of vfolder_invitations row.
    """
    root_ctx: RootContext = request.app["_root.context"]
    access_key = request["keypair"]["access_key"]
    user_uuid = request["user"]["uuid"]
    inv_id = params["inv_id"]
    log.info(
        "VFOLDER.ACCEPT_INVITATION (email:{}, ak:{}, inv:{})",
        request["user"]["email"],
        access_key,
        inv_id,
    )
    async with root_ctx.db.begin() as conn:
        # Get invitation.
        query = (
            sa.select([vfolder_invitations])
            .select_from(vfolder_invitations)
            .where(
                (vfolder_invitations.c.id == inv_id)
                & (vfolder_invitations.c.state == VFolderInvitationState.PENDING),
            )
        )
        result = await conn.execute(query)
        invitation = result.first()
        if invitation is None:
            raise ObjectNotFound(object_name="vfolder invitation")

        # Get target virtual folder.
        query = (
            sa.select([vfolders.c.name])
            .select_from(vfolders)
            .where(vfolders.c.id == invitation.vfolder)
        )
        result = await conn.execute(query)
        target_vfolder = result.first()
        if target_vfolder is None:
            raise VFolderNotFound

        # Prevent accepting vfolder with duplicated name.
        j = sa.join(
            vfolders,
            vfolder_permissions,
            vfolders.c.id == vfolder_permissions.c.vfolder,
            isouter=True,
        )
        query = (
            sa.select([sa.func.count()])
            .select_from(j)
            .where(
                ((vfolders.c.user == user_uuid) | (vfolder_permissions.c.user == user_uuid))
                & (vfolders.c.name == target_vfolder.name),
            )
        )
        result = await conn.execute(query)
        if result.scalar() > 0:
            raise VFolderAlreadyExists

        # Create permission relation between the vfolder and the invitee.
        query = sa.insert(
            vfolder_permissions,
            {
                "permission": VFolderPermission(invitation.permission),
                "vfolder": invitation.vfolder,
                "user": user_uuid,
            },
        )
        await conn.execute(query)

        # Clear used invitation.
        query = (
            sa.update(vfolder_invitations)
            .where(vfolder_invitations.c.id == inv_id)
            .values(state=VFolderInvitationState.ACCEPTED)
        )
        await conn.execute(query)
    return web.json_response({})


@auth_required
@server_status_required(ALL_ALLOWED)
@check_api_params(
    t.Dict(
        {
            t.Key("inv_id"): t.String,
        }
    )
)
async def delete_invitation(request: web.Request, params: Any) -> web.Response:
    root_ctx: RootContext = request.app["_root.context"]
    access_key = request["keypair"]["access_key"]
    request_email = request["user"]["email"]
    inv_id = params["inv_id"]
    log.info(
        "VFOLDER.DELETE_INVITATION (email:{}, ak:{}, inv:{})",
        request["user"]["email"],
        access_key,
        inv_id,
    )
    try:
        async with root_ctx.db.begin() as conn:
            query = (
                sa.select(
                    [
                        vfolder_invitations.c.inviter,
                        vfolder_invitations.c.invitee,
                    ]
                )
                .select_from(vfolder_invitations)
                .where(
                    (vfolder_invitations.c.id == inv_id)
                    & (vfolder_invitations.c.state == VFolderInvitationState.PENDING),
                )
            )
            result = await conn.execute(query)
            row = result.first()
            if row is None:
                raise ObjectNotFound(object_name="vfolder invitation")
            if request_email == row.inviter:
                state = VFolderInvitationState.CANCELED
            elif request_email == row.invitee:
                state = VFolderInvitationState.REJECTED
            else:
                raise GenericForbidden("Cannot change other user's invitaiton")
            query = (
                sa.update(vfolder_invitations)
                .values(state=state)
                .where(vfolder_invitations.c.id == inv_id)
            )
            await conn.execute(query)
    except sa.exc.IntegrityError as e:
        raise InternalServerError(f"integrity error: {e}")
    except (asyncio.CancelledError, asyncio.TimeoutError):
        raise
    except Exception as e:
        raise InternalServerError(f"unexpected error: {e}")
    return web.json_response({})


@admin_required
@server_status_required(ALL_ALLOWED)
@check_api_params(
    t.Dict(
        {
            t.Key("permission", default="rw"): VFolderPermissionValidator,
            t.Key("emails"): t.List(t.String),
        }
    ),
)
async def share(request: web.Request, params: Any) -> web.Response:
    await ensure_vfolder_status(
        request, VFolderAccessStatus.UPDATABLE, folder_name=request.match_info["name"]
    )
    """
    Share a project folder to users with overriding permission.

    This will create vfolder_permission(s) relation directly without
    creating invitation(s). Only project-type vfolders are allowed to
    be shared directly.
    """
    root_ctx: RootContext = request.app["_root.context"]
    access_key = request["keypair"]["access_key"]
    folder_name = request.match_info["name"]
    log.info(
        "VFOLDER.SHARE (email:{}, ak:{}, vf:{}, perm:{}, users:{})",
        request["user"]["email"],
        access_key,
        folder_name,
        params["permission"],
        ",".join(params["emails"]),
    )
    user_uuid = request["user"]["uuid"]
    domain_name = request["user"]["domain_name"]
    resource_policy = request["keypair"]["resource_policy"]
    async with root_ctx.db.begin() as conn:
        from ..models import association_projects_users as apus

        # Get the project-type virtual folder.
        query = (
<<<<<<< HEAD
            sa.select([vfolders.c.id, vfolders.c.ownership_type, vfolders.c.project_id])
=======
            sa.select([vfolders.c.id, vfolders.c.host, vfolders.c.ownership_type, vfolders.c.group])
>>>>>>> 4049cee0
            .select_from(vfolders)
            .where(
                (vfolders.c.ownership_type == VFolderOwnershipType.PROJECT)
                & (vfolders.c.name == folder_name),
            )
        )
        result = await conn.execute(query)
        vf_infos = result.fetchall()
        if len(vf_infos) < 1:
            raise VFolderNotFound("Only project folders are directly sharable.")
        if len(vf_infos) > 1:
            raise InternalServerError(f"Multiple project folders found: {folder_name}")
        vf_info = vf_infos[0]
        allowed_vfolder_types = await root_ctx.shared_config.get_vfolder_types()
        await ensure_host_permission_allowed(
            conn,
            vf_info["host"],
            allowed_vfolder_types=allowed_vfolder_types,
            user_uuid=user_uuid,
            resource_policy=resource_policy,
            domain_name=domain_name,
            permission=VFolderHostPermission.SET_USER_PERM,
        )

        # Convert users' emails to uuids and check if user belong to the project of vfolder.
        j = users.join(apus, users.c.uuid == apus.c.user_id)
        query = (
            sa.select([users.c.uuid, users.c.email])
            .select_from(j)
            .where(
                (users.c.email.in_(params["emails"]))
                & (users.c.email != request["user"]["email"])
                & (apus.c.project_id == vf_info["project_id"]),
            )
        )
        result = await conn.execute(query)
        user_info = result.fetchall()
        users_to_share = [u["uuid"] for u in user_info]
        emails_to_share = [u["email"] for u in user_info]
        if len(user_info) < 1:
            raise ObjectNotFound(object_name="user")
        if len(user_info) < len(params["emails"]):
            users_not_in_vfolder_project = list(set(params["emails"]) - set(emails_to_share))
            raise ObjectNotFound(
                "Some user does not belong to folder's project: "
                ",".join(users_not_in_vfolder_project),
                object_name="user",
            )

        # Do not share to users who have already been shared the folder.
        query = (
            sa.select([vfolder_permissions.c.user])
            .select_from(vfolder_permissions)
            .where(
                (vfolder_permissions.c.user.in_(users_to_share))
                & (vfolder_permissions.c.vfolder == vf_info["id"]),
            )
        )
        result = await conn.execute(query)
        users_not_to_share = [u.user for u in result.fetchall()]
        users_to_share = list(set(users_to_share) - set(users_not_to_share))

        # Create vfolder_permission(s).
        for _user in users_to_share:
            query = sa.insert(
                vfolder_permissions,
                {
                    "permission": params["permission"],
                    "vfolder": vf_info["id"],
                    "user": _user,
                },
            )
            await conn.execute(query)
        # Update existing vfolder_permission(s).
        for _user in users_not_to_share:
            query = (
                sa.update(vfolder_permissions)
                .values(permission=params["permission"])
                .where(vfolder_permissions.c.vfolder == vf_info["id"])
                .where(vfolder_permissions.c.user == _user)
            )
            await conn.execute(query)

        return web.json_response({"shared_emails": emails_to_share}, status=201)


@admin_required
@server_status_required(ALL_ALLOWED)
@check_api_params(
    t.Dict(
        {
            t.Key("emails"): t.List(t.String),
        }
    ),
)
async def unshare(request: web.Request, params: Any) -> web.Response:
    """
    Unshare a project folder from users.
    """
    await ensure_vfolder_status(
        request, VFolderAccessStatus.UPDATABLE, folder_name=request.match_info["name"]
    )
    root_ctx: RootContext = request.app["_root.context"]
    access_key = request["keypair"]["access_key"]
    folder_name = request.match_info["name"]
    log.info(
        "VFOLDER.UNSHARE (email:{}, ak:{}, vf:{}, users:{})",
        request["user"]["email"],
        access_key,
        folder_name,
        ",".join(params["emails"]),
    )
    user_uuid = request["user"]["uuid"]
    domain_name = request["user"]["domain_name"]
    resource_policy = request["keypair"]["resource_policy"]
    async with root_ctx.db.begin() as conn:
        # Get the project-type virtual folder.
        query = (
            sa.select([vfolders.c.id, vfolders.c.host])
            .select_from(vfolders)
            .where(
                (vfolders.c.ownership_type == VFolderOwnershipType.PROJECT)
                & (vfolders.c.name == folder_name),
            )
        )
        result = await conn.execute(query)
        vf_infos = result.fetchall()
        if len(vf_infos) < 1:
            raise VFolderNotFound("Only project folders are directly unsharable.")
        if len(vf_infos) > 1:
            raise InternalServerError(f"Multiple project folders found: {folder_name}")
        vf_info = vf_infos[0]
        allowed_vfolder_types = await root_ctx.shared_config.get_vfolder_types()
        await ensure_host_permission_allowed(
            conn,
            vf_info["host"],
            allowed_vfolder_types=allowed_vfolder_types,
            user_uuid=user_uuid,
            resource_policy=resource_policy,
            domain_name=domain_name,
            permission=VFolderHostPermission.SET_USER_PERM,
        )

        # Convert users' emails to uuids.
        query = (
            sa.select([users.c.uuid]).select_from(users).where(users.c.email.in_(params["emails"]))
        )
        result = await conn.execute(query)
        users_to_unshare = [u["uuid"] for u in result.fetchall()]
        if len(users_to_unshare) < 1:
            raise ObjectNotFound(object_name="user(s).")

        # Delete vfolder_permission(s).
        query = sa.delete(vfolder_permissions).where(
            (vfolder_permissions.c.vfolder == vf_info["id"])
            & (vfolder_permissions.c.user.in_(users_to_unshare)),
        )
        await conn.execute(query)
        return web.json_response({"unshared_emails": params["emails"]}, status=200)


@auth_required
@server_status_required(ALL_ALLOWED)
async def delete_by_name(request: web.Request) -> web.Response:
    await ensure_vfolder_status(
        request, VFolderAccessStatus.DELETABLE, folder_name=request.match_info["name"]
    )
    root_ctx: RootContext = request.app["_root.context"]
    app_ctx: PrivateContext = request.app["folders.context"]

    folder_name = request.match_info["name"]
    access_key = request["keypair"]["access_key"]
    domain_name = request["user"]["domain_name"]
    user_role = request["user"]["role"]
    user_uuid = request["user"]["uuid"]
    allowed_vfolder_types = await root_ctx.shared_config.get_vfolder_types()
    resource_policy = request["keypair"]["resource_policy"]

    log.info(
        "VFOLDER.DELETE (email:{}, ak:{}, vf:{})",
        request["user"]["email"],
        access_key,
        folder_name,
    )
    async with root_ctx.db.begin() as conn:
        entries = await query_accessible_vfolders(
            conn,
            user_uuid,
            user_role=user_role,
            domain_name=domain_name,
            allowed_vfolder_types=allowed_vfolder_types,
            extra_vf_conds=(vfolders.c.name == folder_name),
        )
        # for entry in entries:
        #     if entry['name'] == folder_name:
        #         # Folder owner OR user who have DELETE permission can delete folder.
        #         if (
        #             not entry['is_owner']
        #             and entry['permission'] != VFolderPermission.RW_DELETE
        #         ):
        #             raise InvalidAPIParameters(
        #                 'Cannot delete the vfolder '
        #                 'that is not owned by myself.')
        #         break
        # FIXME: For now, multiple entries on delete vfolder will raise an error. Will be fixed in 22.06
        if len(entries) > 1:
            log.error(
                "VFOLDER.DELETE(email:{}, folder name:{}, hosts:{}",
                request["user"]["email"],
                folder_name,
                [entry["host"] for entry in entries],
            )
            raise TooManyVFoldersFound(
                extra_msg="Multiple folders with the same name.",
                extra_data=None,
            )
        elif len(entries) == 0:
            raise InvalidAPIParameters("No such vfolder.")
        # query_accesible_vfolders returns list
        entry = entries[0]
        folder_host = entry["host"]
        await ensure_host_permission_allowed(
            conn,
            folder_host,
            allowed_vfolder_types=allowed_vfolder_types,
            user_uuid=user_uuid,
            resource_policy=resource_policy,
            domain_name=domain_name,
            permission=VFolderHostPermission.DELETE,
        )
        # Folder owner OR user who have DELETE permission can delete folder.
        if not entry["is_owner"] and entry["permission"] != VFolderPermission.RW_DELETE:
            raise InvalidAPIParameters("Cannot delete the vfolder that is not owned by myself.")

    await initiate_vfolder_removal(
        root_ctx.db,
        [VFolderDeletionInfo(entry["id"], folder_host)],
        root_ctx.storage_manager,
        app_ctx.storage_ptask_group,
    )
    return web.Response(status=204)


@auth_required
@server_status_required(ALL_ALLOWED)
@vfolder_permission_required(VFolderPermission.READ_ONLY)
@check_api_params(
    t.Dict(
        {
            tx.AliasedKey(["shared_user_uuid", "sharedUserUuid"], default=None): t.String | t.Null,
        }
    ),
)
async def leave(request: web.Request, params: Any, row: VFolderRow) -> web.Response:
    """
    Leave a shared vfolder.

    Cannot leave a project vfolder or a vfolder that the requesting user owns.
    """
    await ensure_vfolder_status(
        request, VFolderAccessStatus.UPDATABLE, folder_name=request.match_info["name"]
    )
    if row["ownership_type"] == VFolderOwnershipType.PROJECT:
        raise InvalidAPIParameters("Cannot leave a project vfolder.")

    root_ctx: RootContext = request.app["_root.context"]
    access_key = request["keypair"]["access_key"]
    user_role = request["user"]["role"]
    rqst_user_uuid = request["user"]["uuid"]
    shared_user_uuid = params["shared_user_uuid"]
    vfolder_id = row["id"]
    perm = row["permission"]

    if shared_user_uuid:
        # Allow only superadmin to leave the shared vfolder of others.
        if (rqst_user_uuid != shared_user_uuid) and (user_role != UserRole.SUPERADMIN):
            raise InsufficientPrivilege("Insufficient permission.")
        user_uuid = shared_user_uuid
    else:
        if row["is_owner"]:
            raise InvalidAPIParameters("Cannot leave a vfolder owned by the requesting user.")
        user_uuid = rqst_user_uuid

    log.info(
        "VFOLDER.LEAVE(email:{}, ak:{}, vfid:{}, uid:{}, perm:{})",
        request["user"]["email"],
        access_key,
        vfolder_id,
        user_uuid,
        perm,
    )
    async with root_ctx.db.begin() as conn:
        query = (
            sa.delete(vfolder_permissions)
            .where(vfolder_permissions.c.vfolder == vfolder_id)
            .where(vfolder_permissions.c.user == user_uuid)
        )
        await conn.execute(query)
    resp = {"msg": "left the shared vfolder"}
    return web.json_response(resp, status=200)


@auth_required
@server_status_required(ALL_ALLOWED)
@vfolder_permission_required(VFolderPermission.READ_ONLY)
@check_api_params(
    t.Dict(
        {
            t.Key("cloneable", default=False): t.Bool,
            t.Key("target_name"): tx.Slug(allow_dot=True),
            t.Key("target_host", default=None) >> "folder_host": t.String | t.Null,
            t.Key("usage_mode", default="general"): tx.Enum(VFolderUsageMode) | t.Null,
            t.Key("permission", default="rw"): tx.Enum(VFolderPermission) | t.Null,
        }
    ),
)
async def clone(request: web.Request, params: Any, row: VFolderRow) -> web.Response:
    await ensure_vfolder_status(
        request, VFolderAccessStatus.UPDATABLE, folder_name=request.match_info["name"]
    )
    resp: Dict[str, Any] = {}
    root_ctx: RootContext = request.app["_root.context"]
    access_key = request["keypair"]["access_key"]
    user_role = request["user"]["role"]
    user_uuid = request["user"]["uuid"]
    resource_policy = request["keypair"]["resource_policy"]
    domain_name = request["user"]["domain_name"]
    log.info(
        "VFOLDER.CLONE (email:{}, ak:{}, vf:{}, vft:{}, vfh:{}, umod:{}, perm:{})",
        request["user"]["email"],
        access_key,
        row["name"],
        params["target_name"],
        params["folder_host"],
        params["usage_mode"].value,
        params["permission"].value,
    )
    source_folder_host = row["host"]
    target_folder_host = params["folder_host"]
    source_proxy_name, source_volume_name = root_ctx.storage_manager.split_host(source_folder_host)
    target_proxy_name, target_volume_name = root_ctx.storage_manager.split_host(target_folder_host)

    # check if the source vfolder is allowed to be cloned
    if not row["cloneable"]:
        raise GenericForbidden("The source vfolder is not permitted to be cloned.")

    if not target_folder_host:
        target_folder_host = await root_ctx.shared_config.etcd.get("volumes/default_host")
        if not target_folder_host:
            raise InvalidAPIParameters(
                "You must specify the vfolder host " "because the default host is not configured."
            )

    allowed_vfolder_types = await root_ctx.shared_config.get_vfolder_types()
    for vf_type in allowed_vfolder_types:
        if vf_type not in ("user", "project"):
            raise ServerMisconfiguredError(
                f"Invalid vfolder type(s): {str(allowed_vfolder_types)}."
                ' Only "user" or "project" is allowed.'
            )

    if not verify_vfolder_name(params["target_name"]):
        raise InvalidAPIParameters(f'{params["target_name"]} is reserved for internal operations.')

    if source_proxy_name != target_proxy_name:
        raise InvalidAPIParameters("proxy name of source and target vfolders must be equal.")

    async with root_ctx.db.begin() as conn:
        allowed_hosts = await filter_host_allowed_permission(
            conn,
            allowed_vfolder_types=allowed_vfolder_types,
            user_uuid=user_uuid,
            resource_policy=resource_policy,
            domain_name=domain_name,
        )
        if (
            target_folder_host not in allowed_hosts
            or VFolderHostPermission.CREATE not in allowed_hosts[target_folder_host]
        ):
            raise InvalidAPIParameters(
                f"`{VFolderHostPermission.CREATE}` Not allowed in vfolder host(`{target_folder_host}`)"
            )
        # TODO: handle legacy host lists assuming that volume names don't overlap?
        if target_folder_host not in allowed_hosts:
            raise InvalidAPIParameters("You are not allowed to use this vfolder host.")

        # Check resource policy's max_vfolder_count
        if resource_policy["max_vfolder_count"] > 0:
            query = sa.select([sa.func.count()]).where(vfolders.c.user == user_uuid)
            result = await conn.scalar(query)
            if result >= resource_policy["max_vfolder_count"]:
                raise InvalidAPIParameters("You cannot create more vfolders.")

        # Prevent creation of vfolder with duplicated name.
        extra_vf_conds = [vfolders.c.name == params["target_name"]]
        extra_vf_conds.append(vfolders.c.host == target_folder_host)
        entries = await query_accessible_vfolders(
            conn,
            user_uuid,
            user_role=user_role,
            domain_name=domain_name,
            allowed_vfolder_types=allowed_vfolder_types,
            extra_vf_conds=(sa.and_(*extra_vf_conds)),
        )
        if len(entries) > 0:
            raise VFolderAlreadyExists
        if params["target_name"].startswith("."):
            dotfiles, _ = await query_owned_dotfiles(conn, access_key)
            for dotfile in dotfiles:
                if params["target_name"] == dotfile["path"]:
                    raise InvalidAPIParameters("vFolder name conflicts with your dotfile.")

        if "user" not in allowed_vfolder_types:
            raise InvalidAPIParameters("user vfolder cannot be created in this host")

        # Generate the ID of the destination vfolder.
        # TODO: If we refactor to use ORM, the folder ID will be created from the database by inserting
        #       the actual object (with RETURNING clause).  In that case, we need to temporarily
        #       mark the object to be "unusable-yet" until the storage proxy craetes the destination
        #       vfolder.  After done, we need to make another transaction to clear the unusable state.
        folder_id = uuid.uuid4()

        query = (
            sa.update(vfolders)
            .values(status=VFolderOperationStatus.CLONING)
            .where(vfolders.c.name == row["name"])
        )
        await conn.execute(query)

        # Create the destination vfolder.
        # (assuming that this operation finishes quickly!)
        # TODO: copy vfolder options
        async with root_ctx.storage_manager.request(
            target_folder_host,
            "POST",
            "folder/create",
            json={
                "volume": target_volume_name,
                "vfid": str(folder_id),
                # 'options': {'quota': params['quota']},
            },
        ):
            pass

        # Insert the row for the destination vfolder.
        user_uuid = str(user_uuid)
        project_uuid = None
        ownership_type = "user"
        insert_values = {
            "id": folder_id,
            "name": params["target_name"],
            "usage_mode": params["usage_mode"],
            "permission": params["permission"],
            "last_used": None,
            "host": target_folder_host,
            "creator": request["user"]["email"],
            "ownership_type": VFolderOwnershipType(ownership_type),
            "user": user_uuid,
            "project_id": project_uuid,
            "unmanaged_path": "",
            "cloneable": params["cloneable"],
        }
        insert_query = sa.insert(vfolders, insert_values)
        try:
            result = await conn.execute(insert_query)
        except sa.exc.DataError:
            # TODO: pass exception info
            raise InvalidAPIParameters

    # Start the clone operation as a background task.
    # NOTE: Tracking the progress from the storage-proxy is not supported yet. (See #1033)
    async def _clone_bgtask(reporter: ProgressReporter) -> None:
        async with root_ctx.storage_manager.request(
            source_folder_host,
            "POST",
            "folder/clone",
            json={
                "src_volume": source_volume_name,
                "src_vfid": str(row["id"]),
                "dst_volume": target_volume_name,
                "dst_vfid": str(folder_id),
            },
        ):
            async with root_ctx.db.begin() as conn:
                query = (
                    sa.update(vfolders)
                    .values(status=VFolderOperationStatus.READY)
                    .where(vfolders.c.name == row["name"])
                )
                await conn.execute(query)

    task_id = await root_ctx.background_task_manager.start(_clone_bgtask)

    # Return the information about the destination vfolder.
    resp = {
        "id": folder_id.hex,
        "name": params["target_name"],
        "host": target_folder_host,
        "usage_mode": params["usage_mode"].value,
        "permission": params["permission"].value,
        "creator": request["user"]["email"],
        "ownership_type": ownership_type,
        "user": user_uuid,
        "group": project_uuid,  # legacy
        "project": project_uuid,
        "cloneable": params["cloneable"],
        "bgtask_id": str(task_id),
    }
    return web.json_response(resp, status=201)


@auth_required
@server_status_required(READ_ALLOWED)
@check_api_params(
    t.Dict(
        {
            tx.AliasedKey(["vfolder_id", "vfolderId"], default=None): tx.UUID | t.Null,
        }
    ),
)
async def list_shared_vfolders(request: web.Request, params: Any) -> web.Response:
    """
    List shared vfolders.

    Not available for project vfolders.
    """
    root_ctx: RootContext = request.app["_root.context"]
    access_key = request["keypair"]["access_key"]
    target_vfid = params["vfolder_id"]
    log.info(
        "VFOLDER.LIST_SHARED_VFOLDERS (email:{}, ak:{})",
        request["user"]["email"],
        access_key,
    )
    async with root_ctx.db.begin() as conn:
        j = vfolder_permissions.join(vfolders, vfolders.c.id == vfolder_permissions.c.vfolder).join(
            users, users.c.uuid == vfolder_permissions.c.user
        )
        query = sa.select(
            [
                vfolder_permissions,
                vfolders.c.id,
                vfolders.c.name,
<<<<<<< HEAD
                vfolders.c.project_id,
=======
                vfolders.c.group,
                vfolders.c.status,
>>>>>>> 4049cee0
                vfolders.c.user.label("vfolder_user"),
                users.c.email,
            ]
        ).select_from(j)
        if target_vfid is not None:
            query = query.where(vfolders.c.id == target_vfid)
        result = await conn.execute(query)
        shared_list = result.fetchall()
    shared_info = []
    for shared in shared_list:
        owner = shared.project if shared.project else shared.vfolder_user
        folder_type = "project" if shared.project else "user"
        shared_info.append(
            {
                "vfolder_id": str(shared.id),
                "vfolder_name": str(shared.name),
                "status": shared.status.value,
                "owner": str(owner),
                "type": folder_type,
                "shared_to": {
                    "uuid": str(shared.user),
                    "email": shared.email,
                },
                "perm": shared.permission.value,
            }
        )
    resp = {"shared": shared_info}
    return web.json_response(resp, status=200)


@auth_required
@server_status_required(ALL_ALLOWED)
@check_api_params(
    t.Dict(
        {
            t.Key("vfolder"): tx.UUID,
            t.Key("user"): tx.UUID,
            tx.AliasedKey(["perm", "permission"]): VFolderPermissionValidator | t.Null,
        }
    ),
)
async def update_shared_vfolder(request: web.Request, params: Any) -> web.Response:
    """
    Update permission for shared vfolders.

    If params['perm'] is None, remove user's permission for the vfolder.
    """
    root_ctx: RootContext = request.app["_root.context"]
    access_key = request["keypair"]["access_key"]
    vfolder_id = params["vfolder"]
    user_uuid = params["user"]
    perm = params["perm"]
    log.info(
        "VFOLDER.UPDATE_SHARED_VFOLDER(email:{}, ak:{}, vfid:{}, uid:{}, perm:{})",
        request["user"]["email"],
        access_key,
        vfolder_id,
        user_uuid,
        perm,
    )
    async with root_ctx.db.begin() as conn:
        if perm is not None:
            query = (
                sa.update(vfolder_permissions)
                .values(permission=perm)
                .where(vfolder_permissions.c.vfolder == vfolder_id)
                .where(vfolder_permissions.c.user == user_uuid)
            )
        else:
            query = (
                sa.delete(vfolder_permissions)
                .where(vfolder_permissions.c.vfolder == vfolder_id)
                .where(vfolder_permissions.c.user == user_uuid)
            )
        await conn.execute(query)
    resp = {"msg": "shared vfolder permission updated"}
    return web.json_response(resp, status=200)


@superadmin_required
@server_status_required(READ_ALLOWED)
@check_api_params(
    t.Dict(
        {
            t.Key("fstab_path", default=None): t.String | t.Null,
            t.Key("agent_id", default=None): t.String | t.Null,
        }
    ),
)
async def get_fstab_contents(request: web.Request, params: Any) -> web.Response:
    """
    Return the contents of `/etc/fstab` file.
    """
    access_key = request["keypair"]["access_key"]
    log.info(
        "VFOLDER.GET_FSTAB_CONTENTS(email:{}, ak:{}, ag:{})",
        request["user"]["email"],
        access_key,
        params["agent_id"],
    )
    if params["fstab_path"] is None:
        params["fstab_path"] = "/etc/fstab"
    if params["agent_id"] is not None:
        # Return specific agent's fstab.
        watcher_info = await get_watcher_info(request, params["agent_id"])
        try:
            client_timeout = aiohttp.ClientTimeout(total=10.0)
            async with aiohttp.ClientSession(timeout=client_timeout) as sess:
                headers = {"X-BackendAI-Watcher-Token": watcher_info["token"]}
                url = watcher_info["addr"] / "fstab"
                async with sess.get(url, headers=headers, params=params) as watcher_resp:
                    if watcher_resp.status == 200:
                        content = await watcher_resp.text()
                        resp = {
                            "content": content,
                            "node": "agent",
                            "node_id": params["agent_id"],
                        }
                        return web.json_response(resp)
                    else:
                        message = await watcher_resp.text()
                        raise BackendAgentError(
                            "FAILURE", f"({watcher_resp.status}: {watcher_resp.reason}) {message}"
                        )
        except asyncio.CancelledError:
            raise
        except asyncio.TimeoutError:
            log.error(
                "VFOLDER.GET_FSTAB_CONTENTS(u:{}): timeout from watcher (agent:{})",
                access_key,
                params["agent_id"],
            )
            raise BackendAgentError("TIMEOUT", "Could not fetch fstab data from agent")
        except Exception:
            log.exception(
                "VFOLDER.GET_FSTAB_CONTENTS(u:{}): "
                "unexpected error while reading from watcher (agent:{})",
                access_key,
                params["agent_id"],
            )
            raise InternalServerError
    else:
        resp = {
            "content": "# Since Backend.AI 20.09, reading the manager fstab is no longer supported.",
            "node": "manager",
            "node_id": "manager",
        }
        return web.json_response(resp)


@superadmin_required
@server_status_required(READ_ALLOWED)
async def list_mounts(request: web.Request) -> web.Response:
    """
    List all mounted vfolder hosts in vfroot.

    All mounted hosts from connected (ALIVE) agents are also gathered.
    Generally, agents should be configured to have same hosts structure,
    but newly introduced one may not.
    """
    root_ctx: RootContext = request.app["_root.context"]
    access_key = request["keypair"]["access_key"]
    log.info("VFOLDER.LIST_MOUNTS(ak:{})", access_key)
    mount_prefix = await root_ctx.shared_config.get_raw("volumes/_mount")
    if mount_prefix is None:
        mount_prefix = "/mnt"

    # NOTE: Changed in 20.09: the manager instances no longer have mountpoints.
    all_volumes = [*await root_ctx.storage_manager.get_all_volumes()]
    all_mounts = [volume_data["path"] for proxy_name, volume_data in all_volumes]
    all_vfolder_hosts = [
        f"{proxy_name}:{volume_data['name']}" for proxy_name, volume_data in all_volumes
    ]
    resp: MutableMapping[str, Any] = {
        "manager": {
            "success": True,
            "mounts": all_mounts,
            "message": "(legacy)",
        },
        "storage-proxy": {
            "success": True,
            "mounts": [*zip(all_vfolder_hosts, all_mounts)],
            "message": "",
        },
        "agents": {},
    }

    # Scan mounted vfolder hosts for connected agents.
    async def _fetch_mounts(
        sema: asyncio.Semaphore,
        sess: aiohttp.ClientSession,
        agent_id: str,
    ) -> Tuple[str, Mapping]:
        async with sema:
            watcher_info = await get_watcher_info(request, agent_id)
            headers = {"X-BackendAI-Watcher-Token": watcher_info["token"]}
            url = watcher_info["addr"] / "mounts"
            try:
                async with sess.get(url, headers=headers) as watcher_resp:
                    if watcher_resp.status == 200:
                        data = {
                            "success": True,
                            "mounts": await watcher_resp.json(),
                            "message": "",
                        }
                    else:
                        data = {
                            "success": False,
                            "mounts": [],
                            "message": await watcher_resp.text(),
                        }
                    return (agent_id, data)
            except asyncio.CancelledError:
                raise
            except asyncio.TimeoutError:
                log.error(
                    "VFOLDER.LIST_MOUNTS(u:{}): timeout from watcher (agent:{})",
                    access_key,
                    agent_id,
                )
                raise
            except Exception:
                log.exception(
                    "VFOLDER.LIST_MOUNTS(u:{}): "
                    "unexpected error while reading from watcher (agent:{})",
                    access_key,
                    agent_id,
                )
                raise

    async with root_ctx.db.begin() as conn:
        query = (
            sa.select([agents.c.id]).select_from(agents).where(agents.c.status == AgentStatus.ALIVE)
        )
        result = await conn.execute(query)
        rows = result.fetchall()

    client_timeout = aiohttp.ClientTimeout(total=10.0)
    async with aiohttp.ClientSession(timeout=client_timeout) as sess:
        sema = asyncio.Semaphore(8)
        mounts = await asyncio.gather(
            *[_fetch_mounts(sema, sess, row.id) for row in rows], return_exceptions=True
        )
        for mount in mounts:
            if isinstance(mount, Exception):
                # exceptions are already logged.
                continue
            resp["agents"][mount[0]] = mount[1]

    return web.json_response(resp, status=200)


@superadmin_required
@server_status_required(ALL_ALLOWED)
@check_api_params(
    t.Dict(
        {
            t.Key("fs_location"): t.String,
            t.Key("name"): t.String,
            t.Key("fs_type", default="nfs"): t.String,
            t.Key("options", default=None): t.String | t.Null,
            t.Key("scaling_group", default=None): t.String | t.Null,
            t.Key("fstab_path", default=None): t.String | t.Null,
            t.Key("edit_fstab", default=False): t.ToBool,
        }
    ),
)
async def mount_host(request: web.Request, params: Any) -> web.Response:
    """
    Mount device into vfolder host.

    Mount a device (eg: nfs) located at `fs_location` into `<vfroot>/name` in the
    host machines (manager and all agents). `fs_type` can be specified by requester,
    which fallbaks to 'nfs'.

    If `scaling_group` is specified, try to mount for agents in the scaling group.
    """
    root_ctx: RootContext = request.app["_root.context"]
    access_key = request["keypair"]["access_key"]
    log_fmt = "VFOLDER.MOUNT_HOST(ak:{}, name:{}, fs:{}, sg:{})"
    log_args = (access_key, params["name"], params["fs_location"], params["scaling_group"])
    log.info(log_fmt, *log_args)
    mount_prefix = await root_ctx.shared_config.get_raw("volumes/_mount")
    if mount_prefix is None:
        mount_prefix = "/mnt"

    # NOTE: Changed in 20.09: the manager instances no longer have mountpoints.
    resp: MutableMapping[str, Any] = {
        "manager": {
            "success": True,
            "message": "Managers do not have mountpoints since v20.09.",
        },
        "agents": {},
    }

    # Mount on running agents.
    async with root_ctx.db.begin() as conn:
        query = (
            sa.select([agents.c.id]).select_from(agents).where(agents.c.status == AgentStatus.ALIVE)
        )
        if params["scaling_group"] is not None:
            query = query.where(agents.c.scaling == params["scaling_group"])
        result = await conn.execute(query)
        rows = result.fetchall()

    async def _mount(
        sema: asyncio.Semaphore,
        sess: aiohttp.ClientSession,
        agent_id: str,
    ) -> Tuple[str, Mapping]:
        async with sema:
            watcher_info = await get_watcher_info(request, agent_id)
            try:
                headers = {"X-BackendAI-Watcher-Token": watcher_info["token"]}
                url = watcher_info["addr"] / "mounts"
                async with sess.post(url, json=params, headers=headers) as resp:
                    if resp.status == 200:
                        data = {
                            "success": True,
                            "message": await resp.text(),
                        }
                    else:
                        data = {
                            "success": False,
                            "message": await resp.text(),
                        }
                    return (agent_id, data)
            except asyncio.CancelledError:
                raise
            except asyncio.TimeoutError:
                log.error(
                    log_fmt + ": timeout from watcher (ag:{})",
                    *log_args,
                    agent_id,
                )
                raise
            except Exception:
                log.exception(
                    log_fmt + ": unexpected error while reading from watcher (ag:{})",
                    *log_args,
                    agent_id,
                )
                raise

    client_timeout = aiohttp.ClientTimeout(total=10)
    async with aiohttp.ClientSession(timeout=client_timeout) as sess:
        sema = asyncio.Semaphore(8)
        results = await asyncio.gather(
            *[_mount(sema, sess, row.id) for row in rows], return_exceptions=True
        )
        for result in results:
            if isinstance(result, Exception):
                # exceptions are already logged.
                continue
            resp["agents"][result[0]] = result[1]

    return web.json_response(resp, status=200)


@superadmin_required
@server_status_required(ALL_ALLOWED)
@check_api_params(
    t.Dict(
        {
            t.Key("name"): t.String,
            t.Key("scaling_group", default=None): t.String | t.Null,
            t.Key("fstab_path", default=None): t.String | t.Null,
            t.Key("edit_fstab", default=False): t.ToBool,
        }
    ),
)
async def umount_host(request: web.Request, params: Any) -> web.Response:
    """
    Unmount device from vfolder host.

    Unmount a device (eg: nfs) located at `<vfroot>/name` from the host machines
    (manager and all agents).

    If `scaling_group` is specified, try to unmount for agents in the scaling group.
    """
    root_ctx: RootContext = request.app["_root.context"]
    access_key = request["keypair"]["access_key"]
    log_fmt = "VFOLDER.UMOUNT_HOST(ak:{}, name:{}, sg:{})"
    log_args = (access_key, params["name"], params["scaling_group"])
    log.info(log_fmt, *log_args)
    mount_prefix = await root_ctx.shared_config.get_raw("volumes/_mount")
    if mount_prefix is None:
        mount_prefix = "/mnt"
    mountpoint = Path(mount_prefix) / params["name"]
    assert Path(mount_prefix) != mountpoint

    async with root_ctx.db.begin() as conn, conn.begin():
        # Prevent unmount if target host is mounted to running kernels.
        query = (
            sa.select([kernels.c.mounts])
            .select_from(kernels)
            .where(kernels.c.status != KernelStatus.TERMINATED)
        )
        result = await conn.execute(query)
        _kernels = result.fetchall()
        _mounted = set()
        for kern in _kernels:
            if kern.mounts:
                _mounted.update([m[1] for m in kern.mounts])
        if params["name"] in _mounted:
            return web.json_response(
                {
                    "title": "Target host is used in sessions",
                    "message": "Target host is used in sessions",
                },
                status=409,
            )

        query = (
            sa.select([agents.c.id]).select_from(agents).where(agents.c.status == AgentStatus.ALIVE)
        )
        if params["scaling_group"] is not None:
            query = query.where(agents.c.scaling == params["scaling_group"])
        result = await conn.execute(query)
        _agents = result.fetchall()

    # Unmount from manager.
    # NOTE: Changed in 20.09: the manager instances no longer have mountpoints.
    resp: MutableMapping[str, Any] = {
        "manager": {
            "success": True,
            "message": "Managers do not have mountpoints since v20.09.",
        },
        "agents": {},
    }

    # Unmount from running agents.
    async def _umount(
        sema: asyncio.Semaphore,
        sess: aiohttp.ClientSession,
        agent_id: str,
    ) -> Tuple[str, Mapping]:
        async with sema:
            watcher_info = await get_watcher_info(request, agent_id)
            try:
                headers = {"X-BackendAI-Watcher-Token": watcher_info["token"]}
                url = watcher_info["addr"] / "mounts"
                async with sess.delete(url, json=params, headers=headers) as resp:
                    if resp.status == 200:
                        data = {
                            "success": True,
                            "message": await resp.text(),
                        }
                    else:
                        data = {
                            "success": False,
                            "message": await resp.text(),
                        }
                    return (agent_id, data)
            except asyncio.CancelledError:
                raise
            except asyncio.TimeoutError:
                log.error(
                    log_fmt + ": timeout from watcher (agent:{})",
                    *log_args,
                    agent_id,
                )
                raise
            except Exception:
                log.exception(
                    log_fmt + ": unexpected error while reading from watcher (agent:{})",
                    *log_args,
                    agent_id,
                )
                raise

    client_timeout = aiohttp.ClientTimeout(total=10.0)
    async with aiohttp.ClientSession(timeout=client_timeout) as sess:
        sema = asyncio.Semaphore(8)
        results = await asyncio.gather(
            *[_umount(sema, sess, _agent.id) for _agent in _agents], return_exceptions=True
        )
        for result in results:
            if isinstance(result, Exception):
                # exceptions are already logged.
                continue
            resp["agents"][result[0]] = result[1]

    return web.json_response(resp, status=200)


async def storage_task_exception_handler(
    exc_type: Type[Exception],
    exc_obj: Exception,
    tb: TracebackType,
):
    log.exception("Error while removing vFolder", exc_info=exc_obj)


@attrs.define(slots=True, auto_attribs=True, init=False)
class PrivateContext:
    database_ptask_group: aiotools.PersistentTaskGroup
    storage_ptask_group: aiotools.PersistentTaskGroup


async def init(app: web.Application) -> None:
    app_ctx: PrivateContext = app["folders.context"]
    app_ctx.database_ptask_group = aiotools.PersistentTaskGroup()
    app_ctx.storage_ptask_group = aiotools.PersistentTaskGroup(
        exception_handler=storage_task_exception_handler
    )


async def shutdown(app: web.Application) -> None:
    app_ctx: PrivateContext = app["folders.context"]
    await app_ctx.database_ptask_group.shutdown()
    await app_ctx.storage_ptask_group.shutdown()


def create_app(default_cors_options):
    app = web.Application()
    app["prefix"] = "folders"
    app["api_versions"] = (2, 3, 4)
    app.on_startup.append(init)
    app.on_shutdown.append(shutdown)
    app["folders.context"] = PrivateContext()
    cors = aiohttp_cors.setup(app, defaults=default_cors_options)
    add_route = app.router.add_route
    root_resource = cors.add(app.router.add_resource(r""))
    cors.add(root_resource.add_route("POST", create))
    cors.add(root_resource.add_route("GET", list_folders))
    cors.add(root_resource.add_route("DELETE", delete_by_id))
    vfolder_resource = cors.add(app.router.add_resource(r"/{name}"))
    cors.add(vfolder_resource.add_route("GET", get_info))
    cors.add(vfolder_resource.add_route("DELETE", delete_by_name))
    cors.add(add_route("GET", r"/_/hosts", list_hosts))
    cors.add(add_route("GET", r"/_/all-hosts", list_all_hosts))
    cors.add(add_route("GET", r"/_/allowed-types", list_allowed_types))
    cors.add(add_route("GET", r"/_/all_hosts", list_all_hosts))  # legacy underbar
    cors.add(add_route("GET", r"/_/allowed_types", list_allowed_types))  # legacy underbar
    cors.add(add_route("GET", r"/_/perf-metric", get_volume_perf_metric))
    cors.add(add_route("POST", r"/{name}/rename", rename_vfolder))
    cors.add(add_route("POST", r"/{name}/update-options", update_vfolder_options))
    cors.add(add_route("POST", r"/{name}/mkdir", mkdir))
    cors.add(add_route("POST", r"/{name}/request-upload", create_upload_session))
    cors.add(add_route("POST", r"/{name}/request-download", create_download_session))
    cors.add(add_route("POST", r"/{name}/move-file", move_file))
    cors.add(add_route("POST", r"/{name}/rename-file", rename_file))
    cors.add(add_route("DELETE", r"/{name}/delete-files", delete_files))
    cors.add(add_route("POST", r"/{name}/rename_file", rename_file))  # legacy underbar
    cors.add(add_route("DELETE", r"/{name}/delete_files", delete_files))  # legacy underbar
    cors.add(add_route("GET", r"/{name}/files", list_files))
    cors.add(add_route("POST", r"/{name}/invite", invite))
    cors.add(add_route("POST", r"/{name}/leave", leave))
    cors.add(add_route("POST", r"/{name}/share", share))
    cors.add(add_route("DELETE", r"/{name}/unshare", unshare))
    cors.add(add_route("POST", r"/{name}/clone", clone))
    cors.add(add_route("GET", r"/invitations/list-sent", list_sent_invitations))
    cors.add(add_route("GET", r"/invitations/list_sent", list_sent_invitations))  # legacy underbar
    cors.add(add_route("POST", r"/invitations/update/{inv_id}", update_invitation))
    cors.add(add_route("GET", r"/invitations/list", invitations))
    cors.add(add_route("POST", r"/invitations/accept", accept_invitation))
    cors.add(add_route("DELETE", r"/invitations/delete", delete_invitation))
    cors.add(add_route("GET", r"/_/shared", list_shared_vfolders))
    cors.add(add_route("POST", r"/_/shared", update_shared_vfolder))
    cors.add(add_route("GET", r"/_/fstab", get_fstab_contents))
    cors.add(add_route("GET", r"/_/mounts", list_mounts))
    cors.add(add_route("POST", r"/_/mounts", mount_host))
    cors.add(add_route("DELETE", r"/_/mounts", umount_host))
    cors.add(add_route("GET", r"/_/quota", get_quota))
    cors.add(add_route("POST", r"/_/quota", update_quota))
    cors.add(add_route("GET", r"/_/usage", get_usage))
    cors.add(add_route("GET", r"/_/used-bytes", get_used_bytes))
    return app, []<|MERGE_RESOLUTION|>--- conflicted
+++ resolved
@@ -51,17 +51,11 @@
     VFolderPermissionValidator,
     VFolderUsageMode,
     agents,
-<<<<<<< HEAD
+    ensure_host_permission_allowed,
+    filter_host_allowed_permission,
     get_allowed_vfolder_hosts_by_project,
     get_allowed_vfolder_hosts_by_user,
-=======
-    ensure_host_permission_allowed,
-    filter_host_allowed_permission,
-    get_allowed_vfolder_hosts_by_group,
-    get_allowed_vfolder_hosts_by_user,
-    groups,
     initiate_vfolder_removal,
->>>>>>> 4049cee0
     kernels,
     keypairs,
     projects,
@@ -377,23 +371,6 @@
         else:
             project_id = project_id_or_name
         if not unmanaged_path:
-<<<<<<< HEAD
-            # Check resource policy's allowed_vfolder_hosts
-            if project_id is not None:
-                allowed_hosts = await get_allowed_vfolder_hosts_by_project(
-                    conn, resource_policy, domain_name, project_id
-                )
-            else:
-                allowed_hosts = await get_allowed_vfolder_hosts_by_user(
-                    conn, resource_policy, domain_name, user_uuid
-                )
-            # TODO: handle legacy host lists assuming that volume names don't overlap?
-            if (
-                folder_host not in allowed_hosts
-                or VFolderHostPermission.CREATE not in allowed_hosts[folder_host]
-            ):
-                raise InvalidAPIParameters("You are not allowed to use this vfolder host.")
-=======
             await ensure_host_permission_allowed(
                 conn,
                 folder_host,
@@ -401,10 +378,9 @@
                 user_uuid=user_uuid,
                 resource_policy=resource_policy,
                 domain_name=domain_name,
-                group_id=group_id,
+                project_id=project_id,
                 permission=VFolderHostPermission.CREATE,
             )
->>>>>>> 4049cee0
 
         # Check resource policy's max_vfolder_count
         if resource_policy["max_vfolder_count"] > 0:
@@ -542,36 +518,6 @@
     access_key = request["keypair"]["access_key"]
     domain_name = request["user"]["domain_name"]
 
-<<<<<<< HEAD
-    def make_entries(result, user_uuid) -> List[Dict[str, Any]]:
-        entries = []
-        for row in result:
-            entries.append(
-                {
-                    "name": row.vfolders_name,
-                    "id": row.vfolders_id,
-                    "host": row.vfolders_host,
-                    "usage_mode": row.vfolders_usage_mode,
-                    "created_at": row.vfolders_created_at,
-                    "is_owner": (row.vfolders_user == user_uuid),
-                    "permission": row.vfolders_permission,
-                    "user": str(row.vfolders_user) if row.vfolders_user else None,
-                    "project_id": str(row.vfolders_project_id) if row.vfolders_project_id else None,
-                    "creator": row.vfolders_creator,
-                    "user_email": row.users_email,
-                    "project_name": row.projects_name,
-                    "ownership_type": row.vfolders_ownership_type,
-                    "type": row.vfolders_ownership_type,  # legacy
-                    "unmanaged_path": row.vfolders_unmanaged_path,
-                    "cloneable": row.vfolders_cloneable if row.vfolders_cloneable else False,
-                    "max_files": row.vfolders_max_files,
-                    "max_size": row.vfolders_max_size,
-                }
-            )
-        return entries
-
-=======
->>>>>>> 4049cee0
     log.info("VFOLDER.LIST (email:{}, ak:{})", request["user"]["email"], access_key)
     entries: List[Mapping[str, Any]] | Sequence[Mapping[str, Any]]
     owner_user_uuid, owner_user_role = await get_user_scopes(request, params)
@@ -1993,11 +1939,9 @@
 
         # Get the project-type virtual folder.
         query = (
-<<<<<<< HEAD
-            sa.select([vfolders.c.id, vfolders.c.ownership_type, vfolders.c.project_id])
-=======
-            sa.select([vfolders.c.id, vfolders.c.host, vfolders.c.ownership_type, vfolders.c.group])
->>>>>>> 4049cee0
+            sa.select(
+                [vfolders.c.id, vfolders.c.host, vfolders.c.ownership_type, vfolders.c.project_id]
+            )
             .select_from(vfolders)
             .where(
                 (vfolders.c.ownership_type == VFolderOwnershipType.PROJECT)
@@ -2541,12 +2485,8 @@
                 vfolder_permissions,
                 vfolders.c.id,
                 vfolders.c.name,
-<<<<<<< HEAD
                 vfolders.c.project_id,
-=======
-                vfolders.c.group,
                 vfolders.c.status,
->>>>>>> 4049cee0
                 vfolders.c.user.label("vfolder_user"),
                 users.c.email,
             ]
