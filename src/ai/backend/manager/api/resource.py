"""
Resource preset APIs.
"""

import copy
import functools
import json
import logging
import re
from datetime import datetime, timedelta
from decimal import Decimal
from typing import TYPE_CHECKING, Any, Iterable, MutableMapping, Tuple

import aiohttp
import aiohttp_cors
import msgpack
import sqlalchemy as sa
import trafaret as t
import yarl
from aiohttp import web
from async_timeout import timeout as _timeout
from dateutil.relativedelta import relativedelta
from dateutil.tz import tzutc
from redis.asyncio import Redis
from redis.asyncio.client import Pipeline as RedisPipeline
from sqlalchemy.ext.asyncio import AsyncSession as SASession

from ai.backend.common import redis_helper
from ai.backend.common import validators as tx
from ai.backend.common.logging import BraceStyleAdapter
from ai.backend.common.types import DefaultForUnspecified, ResourceSlot
from ai.backend.common.utils import nmget

from ..models import (
    AGENT_RESOURCE_OCCUPYING_KERNEL_STATUSES,
    LIVE_STATUS,
    RESOURCE_USAGE_KERNEL_STATUSES,
    AgentStatus,
    KernelRow,
    SessionRow,
    agents,
    association_projects_users,
    domains,
    kernels,
    projects,
    query_allowed_sgroups,
    resource_presets,
    users,
)
from .auth import auth_required, superadmin_required
from .exceptions import InvalidAPIParameters
from .manager import READ_ALLOWED, server_status_required
from .types import CORSOptions, WebMiddleware
from .utils import check_api_params

if TYPE_CHECKING:
    from .context import RootContext

log = BraceStyleAdapter(logging.getLogger(__spec__.name))  # type: ignore[name-defined]

_json_loads = functools.partial(json.loads, parse_float=Decimal)


@auth_required
async def list_presets(request: web.Request) -> web.Response:
    """
    Returns the list of all resource presets.
    """
    log.info("LIST_PRESETS (ak:{})", request["keypair"]["access_key"])
    root_ctx: RootContext = request.app["_root.context"]
    await root_ctx.shared_config.get_resource_slots()
    async with root_ctx.db.begin_readonly() as conn:
        query = sa.select([resource_presets]).select_from(resource_presets)
        # TODO: uncomment when we implement scaling group.
        # scaling_group = request.query.get('scaling_group')
        # if scaling_group is not None:
        #     query = query.where(resource_presets.c.scaling_group == scaling_group)
        resp: MutableMapping[str, Any] = {"presets": []}
        async for row in (await conn.stream(query)):
            preset_slots = row["resource_slots"].normalize_slots(ignore_unknown=True)
            resp["presets"].append(
                {
                    "name": row["name"],
                    "shared_memory": str(row["shared_memory"]) if row["shared_memory"] else None,
                    "resource_slots": preset_slots.to_json(),
                }
            )
        return web.json_response(resp, status=200)


@server_status_required(READ_ALLOWED)
@auth_required
@check_api_params(
    t.Dict(
        {
            t.Key("scaling_group", default=None): t.Null | t.String,
            tx.AliasedKey(["project", "group"], default="default"): t.String,
        }
    )
)
async def check_presets(request: web.Request, params: Any) -> web.Response:
    """
    Returns the list of all resource presets in the current scaling group,
    with additional information including allocatability of each preset,
    amount of total remaining resources, and the current keypair resource limits.
    """
    root_ctx: RootContext = request.app["_root.context"]
    try:
        access_key = request["keypair"]["access_key"]
        resource_policy = request["keypair"]["resource_policy"]
        domain_name = request["user"]["domain_name"]
        # TODO: uncomment when we implement scaling group.
        # scaling_group = request.query.get('scaling_group')
        # assert scaling_group is not None, 'scaling_group parameter is missing.'
    except (json.decoder.JSONDecodeError, AssertionError) as e:
        raise InvalidAPIParameters(extra_msg=str(e.args[0]))
    known_slot_types = await root_ctx.shared_config.get_resource_slots()
    resp: MutableMapping[str, Any] = {
        "keypair_limits": None,
        "keypair_using": None,
        "keypair_remaining": None,
        "scaling_group_remaining": None,
        "scaling_groups": None,
        "presets": [],
    }
    log.info(
        "CHECK_PRESETS (ak:{}, g:{}, sg:{})",
        request["keypair"]["access_key"],
        params["project"],
        params["scaling_group"],
    )

    async with root_ctx.db.begin_readonly() as conn:
        # Check keypair resource limit.
        keypair_limits = ResourceSlot.from_policy(resource_policy, known_slot_types)
        keypair_occupied = await root_ctx.registry.get_keypair_occupancy(
            access_key, db_sess=SASession(conn)
        )
        keypair_remaining = keypair_limits - keypair_occupied

        # Check project resource limit and get project_id.
        j = sa.join(
            projects,
            association_projects_users,
            association_projects_users.c.project_id == projects.c.id,
        )
        query = (
            sa.select([projects.c.id, projects.c.total_resource_slots])
            .select_from(j)
            .where(
<<<<<<< HEAD
                (association_projects_users.c.user_id == request["user"]["uuid"])
                & (projects.c.name == params["project"])
                & (domains.c.name == domain_name),
=======
                (association_groups_users.c.user_id == request["user"]["uuid"])
                & (groups.c.name == params["group"])
                & (groups.c.domain_name == domain_name),
>>>>>>> 4049cee0
            )
        )
        result = await conn.execute(query)
        row = result.first()
        project_id = row["id"]
        project_resource_slots = row["total_resource_slots"]
        if project_id is None:
            raise InvalidAPIParameters("Unknown user project")
        project_resource_policy = {
            "total_resource_slots": project_resource_slots,
            "default_for_unspecified": DefaultForUnspecified.UNLIMITED,
        }
        project_limits = ResourceSlot.from_policy(project_resource_policy, known_slot_types)
        project_occupied = await root_ctx.registry.get_project_occupancy(
            project_id, db_sess=SASession(conn)
        )
        project_remaining = project_limits - project_occupied

        # Check domain resource limit.
        query = sa.select([domains.c.total_resource_slots]).where(domains.c.name == domain_name)
        domain_resource_slots = await conn.scalar(query)
        domain_resource_policy = {
            "total_resource_slots": domain_resource_slots,
            "default_for_unspecified": DefaultForUnspecified.UNLIMITED,
        }
        domain_limits = ResourceSlot.from_policy(domain_resource_policy, known_slot_types)
        domain_occupied = await root_ctx.registry.get_domain_occupancy(
            domain_name, db_sess=SASession(conn)
        )
        domain_remaining = domain_limits - domain_occupied

        # Take minimum remaining resources. There's no need to merge limits and occupied.
        # To keep legacy, we just merge all remaining slots into `keypair_remainig`.
        for slot in known_slot_types:
            keypair_remaining[slot] = min(
                keypair_remaining[slot],
                project_remaining[slot],
                domain_remaining[slot],
            )

        # Prepare per scaling group resource.
        sgroups = await query_allowed_sgroups(conn, domain_name, project_id, access_key)
        sgroup_names = [sg.name for sg in sgroups]
        if params["scaling_group"] is not None:
            if params["scaling_group"] not in sgroup_names:
                raise InvalidAPIParameters("Unknown scaling group")
            sgroup_names = [params["scaling_group"]]
        per_sgroup = {
            sgname: {
                "using": ResourceSlot({k: Decimal(0) for k in known_slot_types.keys()}),
                "remaining": ResourceSlot({k: Decimal(0) for k in known_slot_types.keys()}),
            }
            for sgname in sgroup_names
        }

        # Per scaling group resource using from resource occupying kernels.
        j = sa.join(KernelRow, SessionRow, KernelRow.session_id == SessionRow.id)
        query = (
            sa.select([KernelRow.occupied_slots, SessionRow.scaling_group_name])
            .select_from(j)
            .where(
                (KernelRow.user_uuid == request["user"]["uuid"])
                & (KernelRow.status.in_(AGENT_RESOURCE_OCCUPYING_KERNEL_STATUSES))
                & (SessionRow.scaling_group_name.in_(sgroup_names)),
            )
        )
        async for row in (await conn.stream(query)):
            per_sgroup[row["scaling_group_name"]]["using"] += row["occupied_slots"]

        # Per scaling group resource remaining from agents stats.
        sgroup_remaining = ResourceSlot({k: Decimal(0) for k in known_slot_types.keys()})
        query = (
            sa.select([agents.c.available_slots, agents.c.occupied_slots, agents.c.scaling_group])
            .select_from(agents)
            .where(
                (agents.c.status == AgentStatus.ALIVE) & (agents.c.scaling_group.in_(sgroup_names)),
            )
        )
        agent_slots = []
        async for row in (await conn.stream(query)):
            remaining = row["available_slots"] - row["occupied_slots"]
            remaining += ResourceSlot({k: Decimal(0) for k in known_slot_types.keys()})
            sgroup_remaining += remaining
            agent_slots.append(remaining)
            per_sgroup[row["scaling_group"]]["remaining"] += remaining

        # Take maximum allocatable resources per sgroup.
        for sgname, sgfields in per_sgroup.items():
            for rtype, slots in sgfields.items():
                if rtype == "remaining":
                    for slot in known_slot_types.keys():
                        if slot in slots:
                            slots[slot] = min(keypair_remaining[slot], slots[slot])
                per_sgroup[sgname][rtype] = slots.to_json()  # type: ignore  # it's serialization
        for slot in known_slot_types.keys():
            sgroup_remaining[slot] = min(keypair_remaining[slot], sgroup_remaining[slot])

        # Fetch all resource presets in the current scaling group.
        query = sa.select([resource_presets]).select_from(resource_presets)
        async for row in (await conn.stream(query)):
            # Check if there are any agent that can allocate each preset.
            allocatable = False
            preset_slots = row["resource_slots"].normalize_slots(ignore_unknown=True)
            for agent_slot in agent_slots:
                if agent_slot >= preset_slots and keypair_remaining >= preset_slots:
                    allocatable = True
                    break
            resp["presets"].append(
                {
                    "name": row["name"],
                    "resource_slots": preset_slots.to_json(),
                    "shared_memory": str(row["shared_memory"])
                    if row["shared_memory"] is not None
                    else None,
                    "allocatable": allocatable,
                }
            )

        # Return project resource status as NaN if not allowed.
        project_resource_visibility = await root_ctx.shared_config.get_raw(
            "config/api/resources/project_resource_visibility"
        )
        project_resource_visibility = t.ToBool().check(project_resource_visibility)
        if not project_resource_visibility:
            project_limits = ResourceSlot({k: Decimal("NaN") for k in known_slot_types.keys()})
            project_occupied = ResourceSlot({k: Decimal("NaN") for k in known_slot_types.keys()})
            project_remaining = ResourceSlot({k: Decimal("NaN") for k in known_slot_types.keys()})

        resp["keypair_limits"] = keypair_limits.to_json()
        resp["keypair_using"] = keypair_occupied.to_json()
        resp["keypair_remaining"] = keypair_remaining.to_json()
        resp["group_limits"] = project_limits.to_json()  # legacy
        resp["group_using"] = project_occupied.to_json()  # legacy
        resp["group_remaining"] = project_remaining.to_json()  # legacy
        resp["project_limits"] = project_limits.to_json()
        resp["project_using"] = project_occupied.to_json()
        resp["project_remaining"] = project_remaining.to_json()
        resp["scaling_group_remaining"] = sgroup_remaining.to_json()
        resp["scaling_groups"] = per_sgroup
    return web.json_response(resp, status=200)


@server_status_required(READ_ALLOWED)
@superadmin_required
async def recalculate_usage(request: web.Request) -> web.Response:
    """
    Update `keypair_resource_usages` in redis and `agents.c.occupied_slots`.

    Those two values are sometimes out of sync. In that case, calling this API
    re-calculates the values for running containers and updates them in DB.
    """
    log.info("RECALCULATE_USAGE ()")
    root_ctx: RootContext = request.app["_root.context"]
    await root_ctx.registry.recalc_resource_usage()
    return web.json_response({}, status=200)


async def get_container_stats_for_period(
    request: web.Request, start_date, end_date, project_ids=None
):
    root_ctx: RootContext = request.app["_root.context"]
    async with root_ctx.db.begin_readonly() as conn:
        j = kernels.join(projects, projects.c.id == kernels.c.project_id).join(
            users, users.c.uuid == kernels.c.user_uuid
        )
        query = (
            sa.select(
                [
                    kernels.c.id,
                    kernels.c.container_id,
                    kernels.c.session_id,
                    kernels.c.session_name,
                    kernels.c.access_key,
                    kernels.c.agent,
                    kernels.c.domain_name,
                    kernels.c.project_id,
                    kernels.c.attached_devices,
                    kernels.c.occupied_slots,
                    kernels.c.resource_opts,
                    kernels.c.vfolder_mounts,
                    kernels.c.mounts,
                    kernels.c.image,
                    kernels.c.status,
                    kernels.c.status_changed,
                    kernels.c.last_stat,
                    kernels.c.status_history,
                    kernels.c.created_at,
                    kernels.c.terminated_at,
                    kernels.c.cluster_mode,
                    projects.c.name,
                    users.c.email,
                ]
            )
            .select_from(j)
            .where(
                # Filter sessions which existence period overlaps with requested period
                (
                    (kernels.c.terminated_at >= start_date)
                    & (kernels.c.created_at < end_date)
                    & (kernels.c.status.in_(RESOURCE_USAGE_KERNEL_STATUSES))
                )
                |
                # Or, filter running sessions which created before requested end_date
                ((kernels.c.created_at < end_date) & (kernels.c.status.in_(LIVE_STATUS))),
            )
            .order_by(sa.asc(kernels.c.terminated_at))
        )
        if project_ids:
            query = query.where(kernels.c.project_id.in_(project_ids))
        result = await conn.execute(query)
        rows = result.fetchall()

    async def _pipe_builder(r: Redis) -> RedisPipeline:
        pipe = r.pipeline()
        for row in rows:
            await pipe.get(str(row["id"]))
        return pipe

    raw_stats = await redis_helper.execute(root_ctx.redis_stat, _pipe_builder)

    objs_per_project = {}
    local_tz = root_ctx.shared_config["system"]["timezone"]

    for row, raw_stat in zip(rows, raw_stats):
        project_id = str(row["project_id"])
        last_stat = row["last_stat"]
        if not last_stat:
            if raw_stat is None:
                log.warn("stat object for {} not found on redis, skipping", str(row["id"]))
                continue
            last_stat = msgpack.unpackb(raw_stat)
        nfs = None
        if row["vfolder_mounts"]:
            # For >=22.03, return used host directories instead of volume host, which is not so useful.
            nfs = list(set([str(mount.host_path) for mount in row["vfolder_mounts"]]))
        elif row["mounts"] and isinstance(row["mounts"][0], list):
            # For the kernel records that have legacy contents of `mounts`.
            nfs = list(set([mount[2] for mount in row["mounts"]]))
        if row["terminated_at"] is None:
            used_time = used_days = None
        else:
            used_time = str(row["terminated_at"] - row["created_at"])
            used_days = (
                row["terminated_at"].astimezone(local_tz).toordinal()
                - row["created_at"].astimezone(local_tz).toordinal()
                + 1
            )
        device_type = set()
        smp = 0
        gpu_mem_allocated = 0
        if row.attached_devices and row.attached_devices.get("cuda"):
            for dev_info in row.attached_devices["cuda"]:
                if dev_info.get("model_name"):
                    device_type.add(dev_info["model_name"])
                smp += int(nmget(dev_info, "data.smp", 0))
                gpu_mem_allocated += int(nmget(dev_info, "data.mem", 0))
        gpu_allocated = 0
        if "cuda.devices" in row.occupied_slots:
            gpu_allocated = row.occupied_slots["cuda.devices"]
        if "cuda.shares" in row.occupied_slots:
            gpu_allocated = row.occupied_slots["cuda.shares"]
        c_info = {
            "id": str(row["id"]),
            "session_id": str(row["session_id"]),
            "container_id": row["container_id"],
            "domain_name": row["domain_name"],
            "project_id": str(row["project_id"]),
            "project_name": row["name"],
            "name": row["session_name"],
            "access_key": row["access_key"],
            "email": row["email"],
            "agent": row["agent"],
            "cpu_allocated": float(row.occupied_slots.get("cpu", 0)),
            "cpu_used": float(nmget(last_stat, "cpu_used.current", 0)),
            "mem_allocated": int(row.occupied_slots.get("mem", 0)),
            "mem_used": int(nmget(last_stat, "mem.capacity", 0)),
            "shared_memory": int(nmget(row.resource_opts, "shmem", 0)),
            "disk_allocated": 0,  # TODO: disk quota limit
            "disk_used": (int(nmget(last_stat, "io_scratch_size/stats.max", 0, "/"))),
            "io_read": int(nmget(last_stat, "io_read.current", 0)),
            "io_write": int(nmget(last_stat, "io_write.current", 0)),
            "used_time": used_time,
            "used_days": used_days,
            "device_type": list(device_type),
            "smp": float(smp),
            "gpu_mem_allocated": float(gpu_mem_allocated),
            "gpu_allocated": float(gpu_allocated),  # devices or shares
            "nfs": nfs,
            "image_id": row["image"],  # TODO: image id
            "image_name": row["image"],
            "created_at": str(row["created_at"]),
            "terminated_at": str(row["terminated_at"]),
            "status": row["status"].name,
            "status_changed": str(row["status_changed"]),
            "status_history": row["status_history"] or {},
            "cluster_mode": row["cluster_mode"],
        }
        if project_id not in objs_per_project:
            objs_per_project[project_id] = {
                "domain_name": row["domain_name"],
                "g_id": project_id,
                "g_name": row["name"],  # this is project's name
                "g_cpu_allocated": c_info["cpu_allocated"],
                "g_cpu_used": c_info["cpu_used"],
                "g_mem_allocated": c_info["mem_allocated"],
                "g_mem_used": c_info["mem_used"],
                "g_shared_memory": c_info["shared_memory"],
                "g_disk_allocated": c_info["disk_allocated"],
                "g_disk_used": c_info["disk_used"],
                "g_io_read": c_info["io_read"],
                "g_io_write": c_info["io_write"],
                "g_device_type": copy.deepcopy(c_info["device_type"]),
                "g_smp": c_info["smp"],
                "g_gpu_mem_allocated": c_info["gpu_mem_allocated"],
                "g_gpu_allocated": c_info["gpu_allocated"],
                "c_infos": [c_info],
            }
        else:
            objs_per_project[project_id]["g_cpu_allocated"] += c_info["cpu_allocated"]
            objs_per_project[project_id]["g_cpu_used"] += c_info["cpu_used"]
            objs_per_project[project_id]["g_mem_allocated"] += c_info["mem_allocated"]
            objs_per_project[project_id]["g_mem_used"] += c_info["mem_used"]
            objs_per_project[project_id]["g_shared_memory"] += c_info["shared_memory"]
            objs_per_project[project_id]["g_disk_allocated"] += c_info["disk_allocated"]
            objs_per_project[project_id]["g_disk_used"] += c_info["disk_used"]
            objs_per_project[project_id]["g_io_read"] += c_info["io_read"]
            objs_per_project[project_id]["g_io_write"] += c_info["io_write"]
            for device in c_info["device_type"]:
                if device not in objs_per_project[project_id]["g_device_type"]:
                    g_dev_type = objs_per_project[project_id]["g_device_type"]
                    g_dev_type.append(device)
                    objs_per_project[project_id]["g_device_type"] = list(set(g_dev_type))
            objs_per_project[project_id]["g_smp"] += c_info["smp"]
            objs_per_project[project_id]["g_gpu_mem_allocated"] += c_info["gpu_mem_allocated"]
            objs_per_project[project_id]["g_gpu_allocated"] += c_info["gpu_allocated"]
            objs_per_project[project_id]["c_infos"].append(c_info)
    return list(objs_per_project.values())


@server_status_required(READ_ALLOWED)
@superadmin_required
@check_api_params(
    t.Dict(
        {
            tx.MultiAliasedKey(["project_ids", "group_ids"]): t.List(t.String) | t.Null,
            t.Key("month"): t.Regexp(r"^\d{6}", re.ASCII),
        }
    ),
    loads=_json_loads,
)
async def usage_per_month(request: web.Request, params: Any) -> web.Response:
    """
    Return usage statistics of terminated containers for a specified month.
    The date/time comparison is done using the configured timezone.

    :param project_ids: If not None, query containers only in those projects.
    :param month: The year-month to query usage statistics. ex) "202006" to query for Jun 2020
    """
    log.info("USAGE_PER_MONTH (g:[{}], month:{})", ",".join(params["project_ids"]), params["month"])
    root_ctx: RootContext = request.app["_root.context"]
    local_tz = root_ctx.shared_config["system"]["timezone"]
    try:
        start_date = datetime.strptime(params["month"], "%Y%m").replace(tzinfo=local_tz)
        end_date = start_date + relativedelta(months=+1)
    except ValueError:
        raise InvalidAPIParameters(extra_msg="Invalid date values")
    resp = await get_container_stats_for_period(
        request, start_date, end_date, params["project_ids"]
    )
    log.debug("container list are retrieved for month {0}", params["month"])
    return web.json_response(resp, status=200)


@server_status_required(READ_ALLOWED)
@superadmin_required
@check_api_params(
    t.Dict(
        {
            tx.AliasedKey(["project_id", "group_id"]): t.String | t.Null,
            t.Key("start_date"): t.Regexp(r"^\d{8}$", re.ASCII),
            t.Key("end_date"): t.Regexp(r"^\d{8}$", re.ASCII),
        }
    ),
    loads=_json_loads,
)
async def usage_per_period(request: web.Request, params: Any) -> web.Response:
    """
    Return usage statistics of terminated containers belonged to the given project for a specified
    period in dates.
    The date/time comparison is done using the configured timezone.

    :param project_id: If not None, query containers only in the project.
    :param start_date str: "yyyymmdd" format.
    :param end_date str: "yyyymmdd" format.
    """
    root_ctx: RootContext = request.app["_root.context"]
    project_id = params["project_id"]
    local_tz = root_ctx.shared_config["system"]["timezone"]
    try:
        start_date = datetime.strptime(params["start_date"], "%Y%m%d").replace(tzinfo=local_tz)
        end_date = datetime.strptime(params["end_date"], "%Y%m%d").replace(tzinfo=local_tz)
        end_date = end_date + timedelta(days=1)  # include sessions in end_date
        if end_date - start_date > timedelta(days=100):
            raise InvalidAPIParameters("Cannot query more than 100 days")
    except ValueError:
        raise InvalidAPIParameters(extra_msg="Invalid date values")
    if end_date <= start_date:
        raise InvalidAPIParameters(extra_msg="end_date must be later than start_date.")
    log.info("USAGE_PER_MONTH (g:{}, start_date:{}, end_date:{})", project_id, start_date, end_date)
    project_ids = [project_id] if project_id is not None else None
    resp = await get_container_stats_for_period(
        request, start_date, end_date, project_ids=project_ids
    )
    log.debug("container list are retrieved from {0} to {1}", start_date, end_date)
    return web.json_response(resp, status=200)


async def get_time_binned_monthly_stats(request: web.Request, user_uuid=None):
    """
    Generate time-binned (15 min) stats for the last one month (2880 points).
    The structure of the result would be:

        [
          # [
          #     timestamp, num_sessions,
          #     cpu_allocated, mem_allocated, gpu_allocated,
          #     io_read, io_write, scratch_used,
          # ]
            [1562083808.657106, 1, 1.2, 1073741824, ...],
            [1562084708.657106, 2, 4.0, 1073741824, ...],
        ]

    Note that the timestamp is in UNIX-timestamp.
    """
    # Get all or user kernels for the last month from DB.
    time_window = 900  # 15 min
    now = datetime.now(tzutc())
    start_date = now - timedelta(days=30)
    root_ctx: RootContext = request.app["_root.context"]
    async with root_ctx.db.begin_readonly() as conn:
        query = (
            sa.select([kernels])
            .select_from(kernels)
            .where(
                (kernels.c.terminated_at >= start_date)
                & (kernels.c.status.in_(RESOURCE_USAGE_KERNEL_STATUSES)),
            )
            .order_by(sa.asc(kernels.c.created_at))
        )
        if user_uuid is not None:
            query = query.where(kernels.c.user_uuid == user_uuid)
        result = await conn.execute(query)
        rows = result.fetchall()

    # Build time-series of time-binned stats.
    now_ts = now.timestamp()
    start_date_ts = start_date.timestamp()
    ts = start_date_ts
    tseries = []
    # Iterate over each time window.
    while ts < now_ts:
        # Initialize the time-binned stats.
        num_sessions = 0
        cpu_allocated = 0
        mem_allocated = 0
        gpu_allocated = Decimal(0)
        io_read_bytes = 0
        io_write_bytes = 0
        disk_used = 0
        # Accumulate stats for containers overlapping with this time window.
        for row in rows:
            if (
                ts + time_window <= row.created_at.timestamp()
                or ts >= row.terminated_at.timestamp()
            ):
                continue
            num_sessions += 1
            cpu_allocated += int(row.occupied_slots.get("cpu", 0))
            mem_allocated += int(row.occupied_slots.get("mem", 0))
            if "cuda.devices" in row.occupied_slots:
                gpu_allocated += int(row.occupied_slots["cuda.devices"])
            if "cuda.shares" in row.occupied_slots:
                gpu_allocated += Decimal(row.occupied_slots["cuda.shares"])
            raw_stat = await redis_helper.execute(
                root_ctx.redis_stat, lambda r: r.get(str(row["id"]))
            )
            if raw_stat:
                last_stat = msgpack.unpackb(raw_stat)
                io_read_bytes += int(nmget(last_stat, "io_read.current", 0))
                io_write_bytes += int(nmget(last_stat, "io_write.current", 0))
                disk_used += int(nmget(last_stat, "io_scratch_size/stats.max", 0, "/"))
        stat = {
            "date": ts,
            "num_sessions": {
                "value": num_sessions,
                "unit_hint": "count",
            },
            "cpu_allocated": {
                "value": cpu_allocated,
                "unit_hint": "count",
            },
            "mem_allocated": {
                "value": mem_allocated,
                "unit_hint": "bytes",
            },
            "gpu_allocated": {
                "value": float(gpu_allocated),
                "unit_hint": "count",
            },
            "io_read_bytes": {
                "value": io_read_bytes,
                "unit_hint": "bytes",
            },
            "io_write_bytes": {
                "value": io_write_bytes,
                "unit_hint": "bytes",
            },
            "disk_used": {
                "value ": disk_used,
                "unit_hint": "bytes",
            },
        }
        tseries.append(stat)
        ts += time_window
    return tseries


@server_status_required(READ_ALLOWED)
@auth_required
async def user_month_stats(request: web.Request) -> web.Response:
    """
    Return time-binned (15 min) stats for terminated user sessions
    over last 30 days.
    """
    access_key = request["keypair"]["access_key"]
    user_uuid = request["user"]["uuid"]
    log.info("USER_LAST_MONTH_STATS (ak:{}, u:{})", access_key, user_uuid)
    stats = await get_time_binned_monthly_stats(request, user_uuid=user_uuid)
    return web.json_response(stats, status=200)


@server_status_required(READ_ALLOWED)
@superadmin_required
async def admin_month_stats(request: web.Request) -> web.Response:
    """
    Return time-binned (15 min) stats for all terminated sessions
    over last 30 days.
    """
    log.info("ADMIN_LAST_MONTH_STATS ()")
    stats = await get_time_binned_monthly_stats(request, user_uuid=None)
    return web.json_response(stats, status=200)


async def get_watcher_info(request: web.Request, agent_id: str) -> dict:
    """
    Get watcher information.

    :return addr: address of agent watcher (eg: http://127.0.0.1:6009)
    :return token: agent watcher token ("insecure" if not set in config server)
    """
    root_ctx: RootContext = request.app["_root.context"]
    token = root_ctx.shared_config["watcher"]["token"]
    if token is None:
        token = "insecure"
    agent_ip = await root_ctx.shared_config.etcd.get(f"nodes/agents/{agent_id}/ip")
    raw_watcher_port = await root_ctx.shared_config.etcd.get(
        f"nodes/agents/{agent_id}/watcher_port",
    )
    watcher_port = 6099 if raw_watcher_port is None else int(raw_watcher_port)
    # TODO: watcher scheme is assumed to be http
    addr = yarl.URL(f"http://{agent_ip}:{watcher_port}")
    return {
        "addr": addr,
        "token": token,
    }


@server_status_required(READ_ALLOWED)
@superadmin_required
@check_api_params(
    t.Dict(
        {
            tx.AliasedKey(["agent_id", "agent"]): t.String,
        }
    )
)
async def get_watcher_status(request: web.Request, params: Any) -> web.Response:
    log.info("GET_WATCHER_STATUS (ag:{})", params["agent_id"])
    watcher_info = await get_watcher_info(request, params["agent_id"])
    connector = aiohttp.TCPConnector()
    async with aiohttp.ClientSession(connector=connector) as sess:
        with _timeout(5.0):
            headers = {"X-BackendAI-Watcher-Token": watcher_info["token"]}
            async with sess.get(watcher_info["addr"], headers=headers) as resp:
                if resp.status == 200:
                    data = await resp.json()
                    return web.json_response(data, status=resp.status)
                else:
                    data = await resp.text()
                    return web.Response(text=data, status=resp.status)


@server_status_required(READ_ALLOWED)
@superadmin_required
@check_api_params(
    t.Dict(
        {
            tx.AliasedKey(["agent_id", "agent"]): t.String,
        }
    )
)
async def watcher_agent_start(request: web.Request, params: Any) -> web.Response:
    log.info("WATCHER_AGENT_START (ag:{})", params["agent_id"])
    watcher_info = await get_watcher_info(request, params["agent_id"])
    connector = aiohttp.TCPConnector()
    async with aiohttp.ClientSession(connector=connector) as sess:
        with _timeout(20.0):
            watcher_url = watcher_info["addr"] / "agent/start"
            headers = {"X-BackendAI-Watcher-Token": watcher_info["token"]}
            async with sess.post(watcher_url, headers=headers) as resp:
                if resp.status == 200:
                    data = await resp.json()
                    return web.json_response(data, status=resp.status)
                else:
                    data = await resp.text()
                    return web.Response(text=data, status=resp.status)


@server_status_required(READ_ALLOWED)
@superadmin_required
@check_api_params(
    t.Dict(
        {
            tx.AliasedKey(["agent_id", "agent"]): t.String,
        }
    )
)
async def watcher_agent_stop(request: web.Request, params: Any) -> web.Response:
    log.info("WATCHER_AGENT_STOP (ag:{})", params["agent_id"])
    watcher_info = await get_watcher_info(request, params["agent_id"])
    connector = aiohttp.TCPConnector()
    async with aiohttp.ClientSession(connector=connector) as sess:
        with _timeout(20.0):
            watcher_url = watcher_info["addr"] / "agent/stop"
            headers = {"X-BackendAI-Watcher-Token": watcher_info["token"]}
            async with sess.post(watcher_url, headers=headers) as resp:
                if resp.status == 200:
                    data = await resp.json()
                    return web.json_response(data, status=resp.status)
                else:
                    data = await resp.text()
                    return web.Response(text=data, status=resp.status)


@server_status_required(READ_ALLOWED)
@superadmin_required
@check_api_params(
    t.Dict(
        {
            tx.AliasedKey(["agent_id", "agent"]): t.String,
        }
    )
)
async def watcher_agent_restart(request: web.Request, params: Any) -> web.Response:
    log.info("WATCHER_AGENT_RESTART (ag:{})", params["agent_id"])
    watcher_info = await get_watcher_info(request, params["agent_id"])
    connector = aiohttp.TCPConnector()
    async with aiohttp.ClientSession(connector=connector) as sess:
        with _timeout(20.0):
            watcher_url = watcher_info["addr"] / "agent/restart"
            headers = {"X-BackendAI-Watcher-Token": watcher_info["token"]}
            async with sess.post(watcher_url, headers=headers) as resp:
                if resp.status == 200:
                    data = await resp.json()
                    return web.json_response(data, status=resp.status)
                else:
                    data = await resp.text()
                    return web.Response(text=data, status=resp.status)


def create_app(
    default_cors_options: CORSOptions,
) -> Tuple[web.Application, Iterable[WebMiddleware]]:
    app = web.Application()
    app["api_versions"] = (4,)
    cors = aiohttp_cors.setup(app, defaults=default_cors_options)
    add_route = app.router.add_route
    cors.add(add_route("GET", "/presets", list_presets))
    cors.add(add_route("POST", "/check-presets", check_presets))
    cors.add(add_route("POST", "/recalculate-usage", recalculate_usage))
    cors.add(add_route("GET", "/usage/month", usage_per_month))
    cors.add(add_route("GET", "/usage/period", usage_per_period))
    cors.add(add_route("GET", "/stats/user/month", user_month_stats))
    cors.add(add_route("GET", "/stats/admin/month", admin_month_stats))
    cors.add(add_route("GET", "/watcher", get_watcher_status))
    cors.add(add_route("POST", "/watcher/agent/start", watcher_agent_start))
    cors.add(add_route("POST", "/watcher/agent/stop", watcher_agent_stop))
    cors.add(add_route("POST", "/watcher/agent/restart", watcher_agent_restart))
    return app, []<|MERGE_RESOLUTION|>--- conflicted
+++ resolved
@@ -148,15 +148,9 @@
             sa.select([projects.c.id, projects.c.total_resource_slots])
             .select_from(j)
             .where(
-<<<<<<< HEAD
                 (association_projects_users.c.user_id == request["user"]["uuid"])
                 & (projects.c.name == params["project"])
-                & (domains.c.name == domain_name),
-=======
-                (association_groups_users.c.user_id == request["user"]["uuid"])
-                & (groups.c.name == params["group"])
-                & (groups.c.domain_name == domain_name),
->>>>>>> 4049cee0
+                & (projects.c.domain_name == domain_name),
             )
         )
         result = await conn.execute(query)
