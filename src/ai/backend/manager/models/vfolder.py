from __future__ import annotations

import enum
import logging
import os.path
import uuid
from pathlib import PurePosixPath
from typing import TYPE_CHECKING, Any, List, Mapping, NamedTuple, Optional, Sequence

import aiohttp
import aiotools
import graphene
import sqlalchemy as sa
import trafaret as t
from dateutil.parser import parse as dtparse
from graphene.types.datetime import DateTime as GQLDateTime
from sqlalchemy.engine.row import Row
from sqlalchemy.ext.asyncio import AsyncConnection as SAConnection

from ai.backend.common.logging import BraceStyleAdapter
from ai.backend.common.types import VFolderHostPermission, VFolderHostPermissionMap, VFolderMount

from ..api.exceptions import InvalidAPIParameters, VFolderNotFound, VFolderOperationFailed
from ..defs import RESERVED_VFOLDER_PATTERNS, RESERVED_VFOLDERS
from ..types import UserScope
from .base import (
    GUID,
    BigInt,
    EnumValueType,
    IDColumn,
    Item,
    PaginatedList,
    batch_multiresult,
    metadata,
)
from .minilang.ordering import OrderSpecItem, QueryOrderParser
from .minilang.queryfilter import FieldSpecItem, QueryFilterParser
from .user import UserRole
from .utils import ExtendedAsyncSAEngine, execute_with_retry

if TYPE_CHECKING:
    from .gql import GraphQueryContext
    from .storage import StorageSessionManager

__all__: Sequence[str] = (
    "vfolders",
    "vfolder_invitations",
    "vfolder_permissions",
    "VirtualFolder",
    "VFolderUsageMode",
    "VFolderOwnershipType",
    "VFolderInvitationState",
    "VFolderPermission",
    "VFolderPermissionValidator",
    "VFolderOperationStatus",
    "VFolderAccessStatus",
    "VFolderDeletionInfo",
    "query_accessible_vfolders",
    "initiate_vfolder_removal",
    "get_allowed_vfolder_hosts_by_group",
    "get_allowed_vfolder_hosts_by_user",
    "verify_vfolder_name",
    "prepare_vfolder_mounts",
    "filter_host_allowed_permission",
    "ensure_host_permission_allowed",
)


log = BraceStyleAdapter(logging.getLogger(__name__))


class VFolderUsageMode(str, enum.Enum):
    """
    Usage mode of virtual folder.

    GENERAL: normal virtual folder
    MODEL: virtual folder which provides shared models
    DATA: virtual folder which provides shared data
    """

    GENERAL = "general"
    MODEL = "model"
    DATA = "data"


class VFolderOwnershipType(str, enum.Enum):
    """
    Ownership type of virtual folder.
    """

    USER = "user"
    GROUP = "group"


class VFolderPermission(str, enum.Enum):
    """
    Permissions for a virtual folder given to a specific access key.
    RW_DELETE includes READ_WRITE and READ_WRITE includes READ_ONLY.
    """

    READ_ONLY = "ro"
    READ_WRITE = "rw"
    RW_DELETE = "wd"
    OWNER_PERM = "wd"  # resolved as RW_DELETE


class VFolderPermissionValidator(t.Trafaret):
    def check_and_return(self, value: Any) -> VFolderPermission:
        if value not in ["ro", "rw", "wd"]:
            self._failure('one of "ro", "rw", or "wd" required', value=value)
        return VFolderPermission(value)


class VFolderInvitationState(str, enum.Enum):
    """
    Virtual Folder invitation state.
    """

    PENDING = "pending"
    CANCELED = "canceled"  # canceled by inviter
    ACCEPTED = "accepted"
    REJECTED = "rejected"  # rejected by invitee


class VFolderOperationStatus(str, enum.Enum):
    """
    Introduce virtual folder current status for storage-proxy operations.
    """

    READY = "ready"
    PERFORMING = "performing"
    CLONING = "cloning"
    DELETING = "deleting"
    MOUNTED = "mounted"


class VFolderAccessStatus(str, enum.Enum):
    """
    Introduce virtual folder desired status for storage-proxy operations.
    Not added to db scheme  and determined only by current vfolder status.
    """

    READABLE = "readable"
    UPDATABLE = "updatable"
    DELETABLE = "deletable"


class VFolderDeletionInfo(NamedTuple):
    vfolder_id: uuid.UUID
    host: str


vfolders = sa.Table(
    "vfolders",
    metadata,
    IDColumn("id"),
    # host will be '' if vFolder is unmanaged
    sa.Column("host", sa.String(length=128), nullable=False),
    sa.Column("name", sa.String(length=64), nullable=False, index=True),
    sa.Column(
        "usage_mode",
        EnumValueType(VFolderUsageMode),
        default=VFolderUsageMode.GENERAL,
        nullable=False,
    ),
    sa.Column("permission", EnumValueType(VFolderPermission), default=VFolderPermission.READ_WRITE),
    sa.Column("max_files", sa.Integer(), default=1000),
    sa.Column("max_size", sa.Integer(), default=None),  # in MBytes
    sa.Column("num_files", sa.Integer(), default=0),
    sa.Column("cur_size", sa.Integer(), default=0),  # in KBytes
    sa.Column("created_at", sa.DateTime(timezone=True), server_default=sa.func.now()),
    sa.Column("last_used", sa.DateTime(timezone=True), nullable=True),
    # creator is always set to the user who created vfolder (regardless user/project types)
    sa.Column("creator", sa.String(length=128), nullable=True),
    # unmanaged vfolder represents the host-side absolute path instead of storage-based path.
    sa.Column("unmanaged_path", sa.String(length=512), nullable=True),
    sa.Column(
        "ownership_type",
        EnumValueType(VFolderOwnershipType),
        default=VFolderOwnershipType.USER,
        nullable=False,
    ),
    sa.Column("user", GUID, sa.ForeignKey("users.uuid"), nullable=True),  # owner if user vfolder
    sa.Column("group", GUID, sa.ForeignKey("groups.id"), nullable=True),  # owner if project vfolder
    sa.Column("cloneable", sa.Boolean, default=False, nullable=False),
    sa.Column(
        "status",
        EnumValueType(VFolderOperationStatus),
        default=VFolderOperationStatus.READY,
        server_default=VFolderOperationStatus.READY.value,
        nullable=False,
    ),
    sa.CheckConstraint(
        "(ownership_type = 'user' AND \"user\" IS NOT NULL) OR "
        "(ownership_type = 'group' AND \"group\" IS NOT NULL)",
        name="ownership_type_match_with_user_or_group",
    ),
    sa.CheckConstraint(
        '("user" IS NULL AND "group" IS NOT NULL) OR ("user" IS NOT NULL AND "group" IS NULL)',
        name="either_one_of_user_or_group",
    ),
)


vfolder_attachment = sa.Table(
    "vfolder_attachment",
    metadata,
    sa.Column(
        "vfolder",
        GUID,
        sa.ForeignKey("vfolders.id", onupdate="CASCADE", ondelete="CASCADE"),
        nullable=False,
    ),
    sa.Column(
        "kernel",
        GUID,
        sa.ForeignKey("kernels.id", onupdate="CASCADE", ondelete="CASCADE"),
        nullable=False,
    ),
    sa.PrimaryKeyConstraint("vfolder", "kernel"),
)


vfolder_invitations = sa.Table(
    "vfolder_invitations",
    metadata,
    IDColumn("id"),
    sa.Column("permission", EnumValueType(VFolderPermission), default=VFolderPermission.READ_WRITE),
    sa.Column("inviter", sa.String(length=256)),  # email
    sa.Column("invitee", sa.String(length=256), nullable=False),  # email
    sa.Column(
        "state", EnumValueType(VFolderInvitationState), default=VFolderInvitationState.PENDING
    ),
    sa.Column("created_at", sa.DateTime(timezone=True), server_default=sa.func.now()),
    sa.Column(
        "modified_at",
        sa.DateTime(timezone=True),
        nullable=True,
        onupdate=sa.func.current_timestamp(),
    ),
    sa.Column(
        "vfolder",
        GUID,
        sa.ForeignKey("vfolders.id", onupdate="CASCADE", ondelete="CASCADE"),
        nullable=False,
    ),
)


vfolder_permissions = sa.Table(
    "vfolder_permissions",
    metadata,
    sa.Column("permission", EnumValueType(VFolderPermission), default=VFolderPermission.READ_WRITE),
    sa.Column(
        "vfolder",
        GUID,
        sa.ForeignKey("vfolders.id", onupdate="CASCADE", ondelete="CASCADE"),
        nullable=False,
    ),
    sa.Column("user", GUID, sa.ForeignKey("users.uuid"), nullable=False),
)


def verify_vfolder_name(folder: str) -> bool:
    if folder in RESERVED_VFOLDERS:
        return False
    for pattern in RESERVED_VFOLDER_PATTERNS:
        if pattern.match(folder):
            return False
    return True


async def query_accessible_vfolders(
    conn: SAConnection,
    user_uuid: uuid.UUID,
    *,
    # when enabled, skip vfolder ownership check if user role is admin or superadmin
    allow_privileged_access=False,
    user_role=None,
    domain_name=None,
    allowed_vfolder_types=None,
    extra_vf_conds=None,
    extra_invited_vf_conds=None,
    extra_vf_user_conds=None,
    extra_vf_group_conds=None,
) -> Sequence[Mapping[str, Any]]:
    from ai.backend.manager.models import association_groups_users as agus
    from ai.backend.manager.models import groups, users

    if allowed_vfolder_types is None:
        allowed_vfolder_types = ["user"]  # legacy default

    vfolders_selectors = [
        vfolders.c.name,
        vfolders.c.id,
        vfolders.c.host,
        vfolders.c.usage_mode,
        vfolders.c.created_at,
        vfolders.c.last_used,
        vfolders.c.max_files,
        vfolders.c.max_size,
        vfolders.c.ownership_type,
        vfolders.c.user,
        vfolders.c.group,
        vfolders.c.creator,
        vfolders.c.unmanaged_path,
        vfolders.c.cloneable,
        vfolders.c.status,
        vfolders.c.cur_size,
        # vfolders.c.permission,
        # users.c.email,
    ]

    async def _append_entries(_query, _is_owner=True):
        if extra_vf_conds is not None:
            _query = _query.where(extra_vf_conds)
        if extra_vf_user_conds is not None:
            _query = _query.where(extra_vf_user_conds)
        result = await conn.execute(_query)
        for row in result:
            row_keys = row.keys()
            _perm = (
                row.vfolder_permissions_permission
                if "vfolder_permissions_permission" in row_keys
                else row.vfolders_permission
            )
            entries.append(
                {
                    "name": row.vfolders_name,
                    "id": row.vfolders_id,
                    "host": row.vfolders_host,
                    "usage_mode": row.vfolders_usage_mode,
                    "created_at": row.vfolders_created_at,
                    "last_used": row.vfolders_last_used,
                    "max_size": row.vfolders_max_size,
                    "max_files": row.vfolders_max_files,
                    "ownership_type": row.vfolders_ownership_type,
                    "user": str(row.vfolders_user) if row.vfolders_user else None,
                    "group": str(row.vfolders_group) if row.vfolders_group else None,
                    "creator": row.vfolders_creator,
                    "user_email": row.users_email if "users_email" in row_keys else None,
                    "group_name": row.groups_name if "groups_name" in row_keys else None,
                    "is_owner": _is_owner,
                    "permission": _perm,
                    "unmanaged_path": row.vfolders_unmanaged_path,
                    "cloneable": row.vfolders_cloneable,
                    "status": row.vfolders_status,
                    "cur_size": row.vfolders_cur_size,
                }
            )

    entries: List[dict] = []
    # User vfolders.
    if "user" in allowed_vfolder_types:
        # Scan my owned vfolders.
        j = vfolders.join(users, vfolders.c.user == users.c.uuid)
        query = sa.select(
            vfolders_selectors + [vfolders.c.permission, users.c.email], use_labels=True
        ).select_from(j)
        if not allow_privileged_access or (
            user_role != UserRole.ADMIN and user_role != UserRole.SUPERADMIN
        ):
            query = query.where(vfolders.c.user == user_uuid)
        await _append_entries(query)

        # Scan vfolders shared with me.
        j = vfolders.join(
            vfolder_permissions,
            vfolders.c.id == vfolder_permissions.c.vfolder,
            isouter=True,
        ).join(
            users,
            vfolders.c.user == users.c.uuid,
            isouter=True,
        )
        query = (
            sa.select(
                vfolders_selectors + [vfolder_permissions.c.permission, users.c.email],
                use_labels=True,
            )
            .select_from(j)
            .where(
                (vfolder_permissions.c.user == user_uuid)
                & (vfolders.c.ownership_type == VFolderOwnershipType.USER),
            )
        )
        if extra_invited_vf_conds is not None:
            query = query.where(extra_invited_vf_conds)
        await _append_entries(query, _is_owner=False)

    if "group" in allowed_vfolder_types:
        # Scan group vfolders.
        if user_role == UserRole.ADMIN or user_role == "admin":
            query = (
                sa.select([groups.c.id])
                .select_from(groups)
                .where(groups.c.domain_name == domain_name)
            )
            result = await conn.execute(query)
            grps = result.fetchall()
            group_ids = [g.id for g in grps]
        else:
            j = sa.join(agus, users, agus.c.user_id == users.c.uuid)
            query = sa.select([agus.c.group_id]).select_from(j).where(agus.c.user_id == user_uuid)
            result = await conn.execute(query)
            grps = result.fetchall()
            group_ids = [g.group_id for g in grps]
        j = vfolders.join(groups, vfolders.c.group == groups.c.id)
        query = sa.select(
            vfolders_selectors + [vfolders.c.permission, groups.c.name], use_labels=True
        ).select_from(j)
        if user_role != UserRole.SUPERADMIN:
            query = query.where(vfolders.c.group.in_(group_ids))
        if extra_vf_group_conds is not None:
            query = query.where(extra_vf_group_conds)
        is_owner = (user_role == UserRole.ADMIN or user_role == "admin") or (
            user_role == UserRole.SUPERADMIN or user_role == "superadmin"
        )
        await _append_entries(query, is_owner)

        # Override permissions, if exists, for group vfolders.
        j = sa.join(
            vfolders,
            vfolder_permissions,
            vfolders.c.id == vfolder_permissions.c.vfolder,
        )
        query = (
            sa.select(vfolder_permissions.c.permission, vfolder_permissions.c.vfolder)
            .select_from(j)
            .where(
                (vfolders.c.group.in_(group_ids)) & (vfolder_permissions.c.user == user_uuid),
            )
        )
        if extra_vf_conds is not None:
            query = query.where(extra_vf_conds)
        if extra_vf_user_conds is not None:
            query = query.where(extra_vf_user_conds)
        result = await conn.execute(query)
        overriding_permissions: dict = {row.vfolder: row.permission for row in result}
        for entry in entries:
            if (
                entry["id"] in overriding_permissions
                and entry["ownership_type"] == VFolderOwnershipType.GROUP
            ):
                entry["permission"] = overriding_permissions[entry["id"]]

    return entries


async def get_allowed_vfolder_hosts_by_group(
    conn: SAConnection,
    resource_policy,
    domain_name: str,
    group_id: Optional[uuid.UUID] = None,
    domain_admin: bool = False,
) -> VFolderHostPermissionMap:
    """
    Union `allowed_vfolder_hosts` from domain, group, and keypair_resource_policy.

    If `group_id` is not None, `allowed_vfolder_hosts` from the group is also merged.
    If the requester is a domain admin, gather all `allowed_vfolder_hosts` of the domain groups.
    """
    from . import domains, groups

    # Domain's allowed_vfolder_hosts.
    allowed_hosts = VFolderHostPermissionMap()
    query = sa.select([domains.c.allowed_vfolder_hosts]).where(
        (domains.c.name == domain_name) & (domains.c.is_active),
    )
    if values := await conn.scalar(query):
        allowed_hosts = allowed_hosts | values
    # Group's allowed_vfolder_hosts.
    if group_id is not None:
        query = sa.select([groups.c.allowed_vfolder_hosts]).where(
            (groups.c.domain_name == domain_name)
            & (groups.c.id == group_id)
            & (groups.c.is_active),
        )
        if values := await conn.scalar(query):
            allowed_hosts = allowed_hosts | values
    elif domain_admin:
        query = sa.select([groups.c.allowed_vfolder_hosts]).where(
            (groups.c.domain_name == domain_name) & (groups.c.is_active),
        )
        if rows := (await conn.execute(query)).fetchall():
            for row in rows:
                allowed_hosts = allowed_hosts | row.allowed_vfolder_hosts
    # Keypair Resource Policy's allowed_vfolder_hosts
    allowed_hosts = allowed_hosts | resource_policy["allowed_vfolder_hosts"]
    return allowed_hosts


async def get_allowed_vfolder_hosts_by_user(
    conn: SAConnection,
    resource_policy: Mapping[str, Any],
    domain_name: str,
    user_uuid: uuid.UUID,
    group_id: Optional[uuid.UUID] = None,
) -> VFolderHostPermissionMap:
    """
    Union `allowed_vfolder_hosts` from domain, groups, and keypair_resource_policy.

    All available `allowed_vfolder_hosts` of groups which requester associated will be merged.
    """
    from . import association_groups_users, domains, groups

    # Domain's allowed_vfolder_hosts.
    allowed_hosts = VFolderHostPermissionMap()
    query = sa.select([domains.c.allowed_vfolder_hosts]).where(
        (domains.c.name == domain_name) & (domains.c.is_active),
    )
    if values := await conn.scalar(query):
        allowed_hosts = allowed_hosts | values
    # User's Groups' allowed_vfolder_hosts.
    if group_id is not None:
        j = groups.join(
            association_groups_users,
            (
                (groups.c.id == association_groups_users.c.group_id)
                & (groups.c.id == group_id)
                & (association_groups_users.c.user_id == user_uuid)
            ),
        )
    else:
        j = groups.join(
            association_groups_users,
            (
                (groups.c.id == association_groups_users.c.group_id)
                & (association_groups_users.c.user_id == user_uuid)
            ),
        )
    query = (
        sa.select([groups.c.allowed_vfolder_hosts])
        .select_from(j)
        .where(
            (groups.c.domain_name == domain_name) & (groups.c.is_active),
        )
    )
    if rows := (await conn.execute(query)).fetchall():
        for row in rows:
            allowed_hosts = allowed_hosts | row.allowed_vfolder_hosts
    # Keypair Resource Policy's allowed_vfolder_hosts
    allowed_hosts = allowed_hosts | resource_policy["allowed_vfolder_hosts"]
    return allowed_hosts


async def prepare_vfolder_mounts(
    conn: SAConnection,
    storage_manager: StorageSessionManager,
    allowed_vfolder_types: Sequence[str],
    user_scope: UserScope,
    resource_policy: Mapping[str, Any],
    requested_mounts: Sequence[str],
    requested_mount_map: Mapping[str, str],
) -> Sequence[VFolderMount]:
    """
    Determine the actual mount information from the requested vfolder lists,
    vfolder configurations, and the given user scope.
    """

    requested_vfolder_names: dict[str, str] = {}
    requested_vfolder_subpaths: dict[str, str] = {}
    requested_vfolder_dstpaths: dict[str, str] = {}
    matched_vfolder_mounts: list[VFolderMount] = []

    # Split the vfolder name and subpaths
    for key in requested_mounts:
        name, _, subpath = key.partition("/")
        if not PurePosixPath(os.path.normpath(key)).is_relative_to(name):
            raise InvalidAPIParameters(
                f"The subpath '{subpath}' should designate "
                f"a subdirectory of the vfolder '{name}'.",
            )
        requested_vfolder_names[key] = name
        requested_vfolder_subpaths[key] = os.path.normpath(subpath)
    for key, value in requested_mount_map.items():
        requested_vfolder_dstpaths[key] = value

    # Check if there are overlapping mount sources
    for p1 in requested_mounts:
        for p2 in requested_mounts:
            if p1 == p2:
                continue
            if PurePosixPath(p1).is_relative_to(PurePosixPath(p2)):
                raise InvalidAPIParameters(
                    f"VFolder source path '{p1}' overlaps with '{p2}'",
                )

    # Query the accessible vfolders that satisfy either:
    # - the name matches with the requested vfolder name, or
    # - the name starts with a dot (dot-prefixed vfolder) for automatic mounting.
    if requested_vfolder_names:
        extra_vf_conds = vfolders.c.name.in_(
            requested_vfolder_names.values()
        ) | vfolders.c.name.startswith(".")
    else:
        extra_vf_conds = vfolders.c.name.startswith(".")
    accessible_vfolders = await query_accessible_vfolders(
        conn,
        user_scope.user_uuid,
        user_role=user_scope.user_role,
        domain_name=user_scope.domain_name,
        allowed_vfolder_types=allowed_vfolder_types,
        extra_vf_conds=extra_vf_conds,
    )

    # Fast-path for empty requested mounts
    if not accessible_vfolders:
        if requested_vfolder_names:
            raise VFolderNotFound("There is no accessible vfolders at all.")
        else:
            return []
    accessible_vfolders_map = {vfolder["name"]: vfolder for vfolder in accessible_vfolders}

    # add automount folder list into requested_vfolder_names
    # and requested_vfolder_subpath
    for _vfolder in accessible_vfolders:
        if _vfolder["name"].startswith("."):
            requested_vfolder_names.setdefault(_vfolder["name"], _vfolder["name"])
            requested_vfolder_subpaths.setdefault(_vfolder["name"], ".")

    # for vfolder in accessible_vfolders:
    for key, vfolder_name in requested_vfolder_names.items():
        if not (vfolder := accessible_vfolders_map.get(vfolder_name)):
            raise VFolderNotFound(f"VFolder {vfolder_name} is not found or accessible.")
        await ensure_host_permission_allowed(
            conn,
            vfolder["host"],
            allowed_vfolder_types=allowed_vfolder_types,
            user_uuid=user_scope.user_uuid,
            resource_policy=resource_policy,
            domain_name=user_scope.domain_name,
            group_id=user_scope.group_id,
            permission=VFolderHostPermission.MOUNT_IN_SESSION,
        )
        if vfolder["group"] is not None and vfolder["group"] != str(user_scope.group_id):
            # User's accessible group vfolders should not be mounted
            # if not belong to the execution kernel.
            continue
        try:
            mount_base_path = PurePosixPath(
                await storage_manager.get_mount_path(
                    vfolder["host"],
                    vfolder["id"],
                    PurePosixPath(requested_vfolder_subpaths[key]),
                ),
            )
        except VFolderOperationFailed as e:
            raise InvalidAPIParameters(e.extra_msg, e.extra_data) from None
        if vfolder["name"] == ".local" and vfolder["group"] is not None:
            # Auto-create per-user subdirectory inside the group-owned ".local" vfolder.
            async with storage_manager.request(
                vfolder["host"],
                "POST",
                "folder/file/mkdir",
                params={
                    "volume": storage_manager.split_host(vfolder["host"])[1],
                    "vfid": vfolder["id"],
                    "relpath": str(user_scope.user_uuid.hex),
                    "exist_ok": True,
                },
            ):
                pass
            # Mount the per-user subdirectory as the ".local" vfolder.
            matched_vfolder_mounts.append(
                VFolderMount(
                    name=vfolder["name"],
                    vfid=vfolder["id"],
                    vfsubpath=PurePosixPath(user_scope.user_uuid.hex),
                    host_path=mount_base_path / user_scope.user_uuid.hex,
                    kernel_path=PurePosixPath("/home/work/.local"),
                    mount_perm=vfolder["permission"],
                )
            )
        else:
            # Normal vfolders
            kernel_path_raw = requested_vfolder_dstpaths.get(key)
            if kernel_path_raw is None:
                kernel_path = PurePosixPath(f"/home/work/{vfolder['name']}")
            else:
                kernel_path = PurePosixPath(kernel_path_raw)
                if not kernel_path.is_absolute():
                    kernel_path = PurePosixPath("/home/work", kernel_path_raw)
            matched_vfolder_mounts.append(
                VFolderMount(
                    name=vfolder["name"],
                    vfid=vfolder["id"],
                    vfsubpath=PurePosixPath(requested_vfolder_subpaths[key]),
                    host_path=mount_base_path / requested_vfolder_subpaths[key],
                    kernel_path=kernel_path,
                    mount_perm=vfolder["permission"],
                )
            )

    # Check if there are overlapping mount targets
    for vf1 in matched_vfolder_mounts:
        for vf2 in matched_vfolder_mounts:
            if vf1.name == vf2.name:
                continue
            if vf1.kernel_path.is_relative_to(vf2.kernel_path):
                raise InvalidAPIParameters(
                    f"VFolder mount path {vf1.kernel_path} overlaps with {vf2.kernel_path}",
                )

    return matched_vfolder_mounts


async def ensure_host_permission_allowed(
    db_conn,
    folder_host: str,
    *,
    permission: VFolderHostPermission,
    allowed_vfolder_types: Sequence[str],
    user_uuid: uuid.UUID,
    resource_policy: Mapping[str, Any],
    domain_name: str,
    group_id: Optional[uuid.UUID] = None,
) -> None:
    allowed_hosts = await filter_host_allowed_permission(
        db_conn,
        allowed_vfolder_types=allowed_vfolder_types,
        user_uuid=user_uuid,
        resource_policy=resource_policy,
        domain_name=domain_name,
        group_id=group_id,
    )
    if folder_host not in allowed_hosts or permission not in allowed_hosts[folder_host]:
        raise InvalidAPIParameters(f"`{permission}` Not allowed in vfolder host(`{folder_host}`)")


async def filter_host_allowed_permission(
    db_conn,
    *,
    allowed_vfolder_types: Sequence[str],
    user_uuid: uuid.UUID,
    resource_policy: Mapping[str, Any],
    domain_name: str,
    group_id: Optional[uuid.UUID] = None,
) -> VFolderHostPermissionMap:
    allowed_hosts = VFolderHostPermissionMap()
    if "user" in allowed_vfolder_types:
        allowed_hosts_by_user = await get_allowed_vfolder_hosts_by_user(
            db_conn, resource_policy, domain_name, user_uuid
        )
        allowed_hosts = allowed_hosts | allowed_hosts_by_user
    if "group" in allowed_vfolder_types and group_id is not None:
        allowed_hosts_by_group = await get_allowed_vfolder_hosts_by_group(
            db_conn, resource_policy, domain_name, group_id
        )
        allowed_hosts = allowed_hosts | allowed_hosts_by_group
    return allowed_hosts


async def initiate_vfolder_removal(
    engine: ExtendedAsyncSAEngine,
    requested_vfolders: Sequence[VFolderDeletionInfo],
    storage_manager: StorageSessionManager,
    storage_ptask_group: aiotools.PersistentTaskGroup,
) -> int:
    vfolder_info_len = len(requested_vfolders)
    vfolder_ids = tuple(vf_id for vf_id, _ in requested_vfolders)
    cond = vfolders.c.id.in_(vfolder_ids)
    if vfolder_info_len == 0:
        return 0
    elif vfolder_info_len == 1:
        cond = vfolders.c.id == vfolder_ids[0]

    async with engine.begin_session() as db_session:

        async def _update_vfolder_status() -> None:
            query = sa.update(vfolders).values(status=VFolderOperationStatus.DELETING).where(cond)
            await db_session.execute(query)

        await execute_with_retry(_update_vfolder_status)

    async def _delete():
        for folder_id, host_name in requested_vfolders:
            proxy_name, volume_name = storage_manager.split_host(host_name)
            try:
                async with storage_manager.request(
                    proxy_name,
                    "POST",
                    "folder/delete",
                    json={
                        "volume": volume_name,
                        "vfid": str(folder_id),
                    },
                ):
                    pass
            except aiohttp.ClientResponseError:
                raise VFolderOperationFailed(extra_msg=str(folder_id))

        async with engine.begin_session() as db_session:

            async def _delete_row() -> None:
                await db_session.execute(sa.delete(vfolders).where(cond))

            await execute_with_retry(_delete_row)
        log.debug("Successfully removed vFolders {}", [str(x) for x in vfolder_ids])

    storage_ptask_group.create_task(_delete())
    log.debug("Started removing vFolders {}", [str(x) for x in vfolder_ids])

    return vfolder_info_len


class VirtualFolder(graphene.ObjectType):
    class Meta:
        interfaces = (Item,)

    host = graphene.String()
    name = graphene.String()
    user = graphene.UUID()  # User.id (current owner, null in project vfolders)
    user_email = graphene.String()  # User.email (current owner, null in project vfolders)
    group = graphene.UUID()  # Group.id (current owner, null in user vfolders)
    group_name = graphene.String()  # Group.name (current owenr, null in user vfolders)
    creator = graphene.String()  # User.email (always set)
    unmanaged_path = graphene.String()
    usage_mode = graphene.String()
    permission = graphene.String()
    ownership_type = graphene.String()
    max_files = graphene.Int()
    max_size = BigInt()  # in MiB
    created_at = GQLDateTime()
    last_used = GQLDateTime()

    num_files = graphene.Int()
    cur_size = BigInt()
    # num_attached = graphene.Int()
    cloneable = graphene.Boolean()
    status = graphene.String()

    @classmethod
    def from_row(cls, ctx: GraphQueryContext, row: Row) -> Optional[VirtualFolder]:
        if row is None:
            return None
        return cls(
            id=row["id"],
            host=row["host"],
            name=row["name"],
            user=row["user"],
            user_email=row["users_email"],
            group=row["group"],
            group_name=row["groups_name"],
            creator=row["creator"],
            unmanaged_path=row["unmanaged_path"],
            usage_mode=row["usage_mode"],
            permission=row["permission"],
            ownership_type=row["ownership_type"],
            max_files=row["max_files"],
            max_size=row["max_size"],  # in MiB
            created_at=row["created_at"],
            last_used=row["last_used"],
            # num_attached=row['num_attached'],
            cloneable=row["cloneable"],
            status=row["status"],
            cur_size=row["cur_size"],
        )

    async def resolve_num_files(self, info: graphene.ResolveInfo) -> int:
        # TODO: measure on-the-fly
        return 0

<<<<<<< HEAD
    async def resolve_cur_size(self, info: graphene.ResolveInfo) -> int:
        # TODO: measure on-the-fly
        return 0

    _queryfilter_fieldspec: Mapping[str, FieldSpecItem] = {
=======
    _queryfilter_fieldspec = {
>>>>>>> cb0dc880
        "id": ("vfolders_id", uuid.UUID),
        "host": ("vfolders_host", None),
        "name": ("vfolders_name", None),
        "group": ("vfolders_group", uuid.UUID),
        "group_name": ("groups_name", None),
        "user": ("vfolders_user", uuid.UUID),
        "user_email": ("users_email", None),
        "creator": ("vfolders_creator", None),
        "unmanaged_path": ("vfolders_unmanaged_path", None),
        "usage_mode": ("vfolders_usage_mode", lambda s: VFolderUsageMode[s]),
        "permission": ("vfolders_permission", lambda s: VFolderPermission[s]),
        "ownership_type": ("vfolders_ownership_type", lambda s: VFolderOwnershipType[s]),
        "max_files": ("vfolders_max_files", None),
        "max_size": ("vfolders_max_size", None),
        "created_at": ("vfolders_created_at", dtparse),
        "last_used": ("vfolders_last_used", dtparse),
        "cloneable": ("vfolders_cloneable", None),
        "status": ("vfolders_status", lambda s: VFolderOperationStatus[s]),
    }

<<<<<<< HEAD
    _queryorder_colmap: Mapping[str, OrderSpecItem] = {
        "id": ("vfolders_id", None),
        "host": ("vfolders_host", None),
        "name": ("vfolders_name", None),
        "group": ("vfolders_group", None),
        "group_name": ("groups_name", None),
        "user": ("vfolders_user", None),
        "user_email": ("users_email", None),
        "creator": ("vfolders_creator", None),
        "usage_mode": ("vfolders_usage_mode", None),
        "permission": ("vfolders_permission", None),
        "ownership_type": ("vfolders_ownership_type", None),
        "max_files": ("vfolders_max_files", None),
        "max_size": ("vfolders_max_size", None),
        "created_at": ("vfolders_created_at", None),
        "last_used": ("vfolders_last_used", None),
        "cloneable": ("vfolders_cloneable", None),
        "status": ("vfolders_status", None),
=======
    _queryorder_colmap = {
        "id": "vfolders_id",
        "host": "vfolders_host",
        "name": "vfolders_name",
        "group": "vfolders_group",
        "group_name": "groups_name",
        "user": "vfolders_user",
        "user_email": "users_email",
        "creator": "vfolders_creator",
        "usage_mode": "vfolders_usage_mode",
        "permission": "vfolders_permission",
        "ownership_type": "vfolders_ownership_type",
        "max_files": "vfolders_max_files",
        "max_size": "vfolders_max_size",
        "created_at": "vfolders_created_at",
        "last_used": "vfolders_last_used",
        "cloneable": "vfolders_cloneable",
        "status": "vfolders_status",
        "cur_size": "vfolders_cur_size",
>>>>>>> cb0dc880
    }

    @classmethod
    async def load_count(
        cls,
        graph_ctx: GraphQueryContext,
        *,
        domain_name: str = None,
        group_id: uuid.UUID = None,
        user_id: uuid.UUID = None,
        filter: str = None,
    ) -> int:
        from .user import users

        j = vfolders.join(users, vfolders.c.user == users.c.uuid, isouter=True)
        query = sa.select([sa.func.count()]).select_from(j)
        if domain_name is not None:
            query = query.where(users.c.domain_name == domain_name)
        if group_id is not None:
            query = query.where(vfolders.c.group == group_id)
        if user_id is not None:
            query = query.where(vfolders.c.user == user_id)
        if filter is not None:
            qfparser = QueryFilterParser(cls._queryfilter_fieldspec)
            query = qfparser.append_filter(query, filter)
        async with graph_ctx.db.begin_readonly() as conn:
            result = await conn.execute(query)
            return result.scalar()

    @classmethod
    async def load_slice(
        cls,
        graph_ctx: GraphQueryContext,
        limit: int,
        offset: int,
        *,
        domain_name: str = None,
        group_id: uuid.UUID = None,
        user_id: uuid.UUID = None,
        filter: str = None,
        order: str = None,
    ) -> Sequence[VirtualFolder]:
        from .group import groups
        from .user import users

        j = vfolders.join(users, vfolders.c.user == users.c.uuid, isouter=True).join(
            groups, vfolders.c.group == groups.c.id, isouter=True
        )
        query = (
            sa.select([vfolders, users.c.email, groups.c.name.label("groups_name")])
            .select_from(j)
            .limit(limit)
            .offset(offset)
        )
        if domain_name is not None:
            query = query.where(users.c.domain_name == domain_name)
        if group_id is not None:
            query = query.where(vfolders.c.group == group_id)
        if user_id is not None:
            query = query.where(vfolders.c.user == user_id)
        if filter is not None:
            qfparser = QueryFilterParser(cls._queryfilter_fieldspec)
            query = qfparser.append_filter(query, filter)
        if order is not None:
            qoparser = QueryOrderParser(cls._queryorder_colmap)
            query = qoparser.append_ordering(query, order)
        else:
            query = query.order_by(vfolders.c.created_at.desc())
        async with graph_ctx.db.begin_readonly() as conn:
            return [
                obj
                async for r in (await conn.stream(query))
                if (obj := cls.from_row(graph_ctx, r)) is not None
            ]

    @classmethod
    async def batch_load_by_user(
        cls,
        graph_ctx: GraphQueryContext,
        user_uuids: Sequence[uuid.UUID],
        *,
        domain_name: str = None,
        group_id: uuid.UUID = None,
    ) -> Sequence[Sequence[VirtualFolder]]:
        from .user import users

        # TODO: num_attached count group-by
        j = sa.join(vfolders, users, vfolders.c.user == users.c.uuid)
        query = (
            sa.select([vfolders])
            .select_from(j)
            .where(vfolders.c.user.in_(user_uuids))
            .order_by(sa.desc(vfolders.c.created_at))
        )
        if domain_name is not None:
            query = query.where(users.c.domain_name == domain_name)
        if group_id is not None:
            query = query.where(vfolders.c.group == group_id)
        async with graph_ctx.db.begin_readonly() as conn:
            return await batch_multiresult(
                graph_ctx,
                conn,
                query,
                cls,
                user_uuids,
                lambda row: row["user"],
            )


class VirtualFolderList(graphene.ObjectType):
    class Meta:
        interfaces = (PaginatedList,)

    items = graphene.List(VirtualFolder, required=True)


class VirtualFolderPermission(graphene.ObjectType):
    class Meta:
        interfaces = (Item,)

    permission = graphene.String()
    vfolder = graphene.UUID()
    vfolder_name = graphene.String()
    user = graphene.UUID()
    user_email = graphene.String()

    @classmethod
    def from_row(cls, ctx: GraphQueryContext, row: Row) -> Optional[VirtualFolderPermission]:
        if row is None:
            return None
        return cls(
            permission=row["permission"],
            vfolder=row["vfolder"],
            vfolder_name=row["name"],
            user=row["user"],
            user_email=row["email"],
        )

    _queryfilter_fieldspec: Mapping[str, FieldSpecItem] = {
        "permission": ("vfolder_permissions_permission", lambda s: VFolderPermission[s]),
        "vfolder": ("vfolder_permissions_vfolder", None),
        "vfolder_name": ("vfolders_name", None),
        "user": ("vfolder_permissions_user", None),
        "user_email": ("users_email", None),
    }

    _queryorder_colmap: Mapping[str, OrderSpecItem] = {
        "permission": ("vfolder_permissions_permission", None),
        "vfolder": ("vfolder_permissions_vfolder", None),
        "vfolder_name": ("vfolders_name", None),
        "user": ("vfolder_permissions_user", None),
        "user_email": ("users_email", None),
    }

    @classmethod
    async def load_count(
        cls,
        graph_ctx: GraphQueryContext,
        *,
        user_id: uuid.UUID = None,
        filter: str = None,
    ) -> int:
        from .user import users

        j = vfolder_permissions.join(vfolders, vfolders.c.id == vfolder_permissions.c.vfolder).join(
            users, users.c.uuid == vfolder_permissions.c.user
        )
        query = sa.select([sa.func.count()]).select_from(j)
        if user_id is not None:
            query = query.where(vfolders.c.user == user_id)
        if filter is not None:
            qfparser = QueryFilterParser(cls._queryfilter_fieldspec)
            query = qfparser.append_filter(query, filter)
        async with graph_ctx.db.begin_readonly() as conn:
            result = await conn.execute(query)
            return result.scalar()

    @classmethod
    async def load_slice(
        cls,
        graph_ctx: GraphQueryContext,
        limit: int,
        offset: int,
        *,
        user_id: uuid.UUID = None,
        filter: str = None,
        order: str = None,
    ) -> Sequence[VirtualFolderPermission]:
        from .user import users

        j = vfolder_permissions.join(vfolders, vfolders.c.id == vfolder_permissions.c.vfolder).join(
            users, users.c.uuid == vfolder_permissions.c.user
        )
        query = (
            sa.select([vfolder_permissions, vfolders.c.name, users.c.email])
            .select_from(j)
            .limit(limit)
            .offset(offset)
        )
        if user_id is not None:
            query = query.where(vfolders.c.user == user_id)
        if filter is not None:
            qfparser = QueryFilterParser(cls._queryfilter_fieldspec)
            query = qfparser.append_filter(query, filter)
        if order is not None:
            qoparser = QueryOrderParser(cls._queryorder_colmap)
            query = qoparser.append_ordering(query, order)
        else:
            query = query.order_by(vfolders.c.created_at.desc())
        async with graph_ctx.db.begin_readonly() as conn:
            return [
                obj
                async for r in (await conn.stream(query))
                if (obj := cls.from_row(graph_ctx, r)) is not None
            ]


class VirtualFolderPermissionList(graphene.ObjectType):
    class Meta:
        interfaces = (PaginatedList,)

    items = graphene.List(VirtualFolderPermission, required=True)<|MERGE_RESOLUTION|>--- conflicted
+++ resolved
@@ -861,15 +861,7 @@
         # TODO: measure on-the-fly
         return 0
 
-<<<<<<< HEAD
-    async def resolve_cur_size(self, info: graphene.ResolveInfo) -> int:
-        # TODO: measure on-the-fly
-        return 0
-
     _queryfilter_fieldspec: Mapping[str, FieldSpecItem] = {
-=======
-    _queryfilter_fieldspec = {
->>>>>>> cb0dc880
         "id": ("vfolders_id", uuid.UUID),
         "host": ("vfolders_host", None),
         "name": ("vfolders_name", None),
@@ -890,7 +882,6 @@
         "status": ("vfolders_status", lambda s: VFolderOperationStatus[s]),
     }
 
-<<<<<<< HEAD
     _queryorder_colmap: Mapping[str, OrderSpecItem] = {
         "id": ("vfolders_id", None),
         "host": ("vfolders_host", None),
@@ -909,27 +900,7 @@
         "last_used": ("vfolders_last_used", None),
         "cloneable": ("vfolders_cloneable", None),
         "status": ("vfolders_status", None),
-=======
-    _queryorder_colmap = {
-        "id": "vfolders_id",
-        "host": "vfolders_host",
-        "name": "vfolders_name",
-        "group": "vfolders_group",
-        "group_name": "groups_name",
-        "user": "vfolders_user",
-        "user_email": "users_email",
-        "creator": "vfolders_creator",
-        "usage_mode": "vfolders_usage_mode",
-        "permission": "vfolders_permission",
-        "ownership_type": "vfolders_ownership_type",
-        "max_files": "vfolders_max_files",
-        "max_size": "vfolders_max_size",
-        "created_at": "vfolders_created_at",
-        "last_used": "vfolders_last_used",
-        "cloneable": "vfolders_cloneable",
-        "status": "vfolders_status",
-        "cur_size": "vfolders_cur_size",
->>>>>>> cb0dc880
+        "cur_size": ("vfolders_cur_size", None),
     }
 
     @classmethod
