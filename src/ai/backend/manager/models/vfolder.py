--- conflicted
+++ resolved
@@ -669,15 +669,10 @@
             )
         except VFolderOperationFailed as e:
             raise InvalidAPIParameters(e.extra_msg, e.extra_data) from None
-<<<<<<< HEAD
-        if vfolder["name"] == ".local" and vfolder["project_id"] is not None:
-            # Auto-create per-user subdirectory inside the project-owned ".local" vfolder.
-=======
         if (_vfname := vfolder["name"]) in VFOLDER_DSTPATHS_MAP:
             requested_vfolder_dstpaths[_vfname] = VFOLDER_DSTPATHS_MAP[_vfname]
-        if vfolder["name"] == ".local" and vfolder["group"] is not None:
+        if vfolder["name"] == ".local" and vfolder["project_id"] is not None:
             # Auto-create per-user subdirectory inside the group-owned ".local" vfolder.
->>>>>>> 8c4f1e73
             async with storage_manager.request(
                 vfolder["host"],
                 "POST",
