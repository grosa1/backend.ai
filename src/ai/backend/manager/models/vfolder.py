from __future__ import annotations

import enum
import logging
import os.path
import uuid
from pathlib import PurePosixPath
<<<<<<< HEAD
from typing import TYPE_CHECKING, Any, List, Mapping, MutableMapping, Optional, Sequence, Set
=======
from typing import TYPE_CHECKING, Any, List, Mapping, NamedTuple, Optional, Sequence
>>>>>>> d360167e

import aiohttp
import aiotools
import graphene
import sqlalchemy as sa
import trafaret as t
from dateutil.parser import parse as dtparse
from graphene.types.datetime import DateTime as GQLDateTime
from sqlalchemy.engine.row import Row
from sqlalchemy.ext.asyncio import AsyncConnection as SAConnection

from ai.backend.common.logging import BraceStyleAdapter
from ai.backend.common.types import VFolderHostPermission, VFolderHostPermissionMap, VFolderMount

from ..api.exceptions import InvalidAPIParameters, VFolderNotFound, VFolderOperationFailed
from ..defs import RESERVED_VFOLDER_PATTERNS, RESERVED_VFOLDERS
from ..types import UserScope
from .base import (
    GUID,
    BigInt,
    EnumValueType,
    IDColumn,
    Item,
    PaginatedList,
    batch_multiresult,
    metadata,
)
from .minilang.ordering import QueryOrderParser
from .minilang.queryfilter import QueryFilterParser
from .user import UserRole
from .utils import ExtendedAsyncSAEngine, execute_with_retry

if TYPE_CHECKING:
    from .gql import GraphQueryContext
    from .storage import StorageSessionManager

__all__: Sequence[str] = (
    "vfolders",
    "vfolder_invitations",
    "vfolder_permissions",
    "VirtualFolder",
    "VFolderUsageMode",
    "VFolderOwnershipType",
    "VFolderInvitationState",
    "VFolderPermission",
    "VFolderPermissionValidator",
    "VFolderOperationStatus",
    "VFolderAccessStatus",
    "VFolderDeletionInfo",
    "query_accessible_vfolders",
    "initiate_vfolder_removal",
    "get_allowed_vfolder_hosts_by_group",
    "get_allowed_vfolder_hosts_by_user",
    "verify_vfolder_name",
    "prepare_vfolder_mounts",
    "filter_host_allowed_permission",
    "ensure_host_permission_allowed",
)


log = BraceStyleAdapter(logging.getLogger(__spec__.name))  # type: ignore[name-defined]


class VFolderUsageMode(str, enum.Enum):
    """
    Usage mode of virtual folder.

    GENERAL: normal virtual folder
    MODEL: virtual folder which provides shared models
    DATA: virtual folder which provides shared data
    """

    GENERAL = "general"
    MODEL = "model"
    DATA = "data"


class VFolderOwnershipType(str, enum.Enum):
    """
    Ownership type of virtual folder.
    """

    USER = "user"
    GROUP = "group"


class VFolderPermission(str, enum.Enum):
    """
    Permissions for a virtual folder given to a specific access key.
    RW_DELETE includes READ_WRITE and READ_WRITE includes READ_ONLY.
    """

    READ_ONLY = "ro"
    READ_WRITE = "rw"
    RW_DELETE = "wd"
    OWNER_PERM = "wd"  # resolved as RW_DELETE


class VFolderPermissionValidator(t.Trafaret):
    def check_and_return(self, value: Any) -> VFolderPermission:
        if value not in ["ro", "rw", "wd"]:
            self._failure('one of "ro", "rw", or "wd" required', value=value)
        return VFolderPermission(value)


class VFolderInvitationState(str, enum.Enum):
    """
    Virtual Folder invitation state.
    """

    PENDING = "pending"
    CANCELED = "canceled"  # canceled by inviter
    ACCEPTED = "accepted"
    REJECTED = "rejected"  # rejected by invitee


class VFolderOperationStatus(str, enum.Enum):
    """
    Introduce virtual folder current status for storage-proxy operations.
    """

    READY = "ready"
    PERFORMING = "performing"
    CLONING = "cloning"
    DELETING = "deleting"
    MOUNTED = "mounted"


class VFolderAccessStatus(str, enum.Enum):
    """
    Introduce virtual folder desired status for storage-proxy operations.
    Not added to db scheme  and determined only by current vfolder status.
    """

    READABLE = "readable"
    UPDATABLE = "updatable"
    DELETABLE = "deletable"


class VFolderDeletionInfo(NamedTuple):
    vfolder_id: uuid.UUID
    host: str


vfolders = sa.Table(
    "vfolders",
    metadata,
    IDColumn("id"),
    # host will be '' if vFolder is unmanaged
    sa.Column("host", sa.String(length=128), nullable=False),
    sa.Column("name", sa.String(length=64), nullable=False, index=True),
    sa.Column(
        "usage_mode",
        EnumValueType(VFolderUsageMode),
        default=VFolderUsageMode.GENERAL,
        nullable=False,
    ),
    sa.Column("permission", EnumValueType(VFolderPermission), default=VFolderPermission.READ_WRITE),
    sa.Column("max_files", sa.Integer(), default=1000),
    sa.Column("max_size", sa.Integer(), default=None),  # in MBytes
    sa.Column("num_files", sa.Integer(), default=0),
    sa.Column("cur_size", sa.Integer(), default=0),  # in KBytes
    sa.Column("created_at", sa.DateTime(timezone=True), server_default=sa.func.now()),
    sa.Column("last_used", sa.DateTime(timezone=True), nullable=True),
    # creator is always set to the user who created vfolder (regardless user/project types)
    sa.Column("creator", sa.String(length=128), nullable=True),
    # unmanaged vfolder represents the host-side absolute path instead of storage-based path.
    sa.Column("unmanaged_path", sa.String(length=512), nullable=True),
    sa.Column(
        "ownership_type",
        EnumValueType(VFolderOwnershipType),
        default=VFolderOwnershipType.USER,
        nullable=False,
    ),
    sa.Column("user", GUID, sa.ForeignKey("users.uuid"), nullable=True),  # owner if user vfolder
    sa.Column("group", GUID, sa.ForeignKey("groups.id"), nullable=True),  # owner if project vfolder
    sa.Column("cloneable", sa.Boolean, default=False, nullable=False),
    sa.Column(
        "status",
        EnumValueType(VFolderOperationStatus),
        default=VFolderOperationStatus.READY,
        server_default=VFolderOperationStatus.READY.value,
        nullable=False,
    ),
    sa.CheckConstraint(
        "(ownership_type = 'user' AND \"user\" IS NOT NULL) OR "
        "(ownership_type = 'group' AND \"group\" IS NOT NULL)",
        name="ownership_type_match_with_user_or_group",
    ),
    sa.CheckConstraint(
        '("user" IS NULL AND "group" IS NOT NULL) OR ("user" IS NOT NULL AND "group" IS NULL)',
        name="either_one_of_user_or_group",
    ),
)


vfolder_attachment = sa.Table(
    "vfolder_attachment",
    metadata,
    sa.Column(
        "vfolder",
        GUID,
        sa.ForeignKey("vfolders.id", onupdate="CASCADE", ondelete="CASCADE"),
        nullable=False,
    ),
    sa.Column(
        "kernel",
        GUID,
        sa.ForeignKey("kernels.id", onupdate="CASCADE", ondelete="CASCADE"),
        nullable=False,
    ),
    sa.PrimaryKeyConstraint("vfolder", "kernel"),
)


vfolder_invitations = sa.Table(
    "vfolder_invitations",
    metadata,
    IDColumn("id"),
    sa.Column("permission", EnumValueType(VFolderPermission), default=VFolderPermission.READ_WRITE),
    sa.Column("inviter", sa.String(length=256)),  # email
    sa.Column("invitee", sa.String(length=256), nullable=False),  # email
    sa.Column(
        "state", EnumValueType(VFolderInvitationState), default=VFolderInvitationState.PENDING
    ),
    sa.Column("created_at", sa.DateTime(timezone=True), server_default=sa.func.now()),
    sa.Column(
        "modified_at",
        sa.DateTime(timezone=True),
        nullable=True,
        onupdate=sa.func.current_timestamp(),
    ),
    sa.Column(
        "vfolder",
        GUID,
        sa.ForeignKey("vfolders.id", onupdate="CASCADE", ondelete="CASCADE"),
        nullable=False,
    ),
)


vfolder_permissions = sa.Table(
    "vfolder_permissions",
    metadata,
    sa.Column("permission", EnumValueType(VFolderPermission), default=VFolderPermission.READ_WRITE),
    sa.Column(
        "vfolder",
        GUID,
        sa.ForeignKey("vfolders.id", onupdate="CASCADE", ondelete="CASCADE"),
        nullable=False,
    ),
    sa.Column("user", GUID, sa.ForeignKey("users.uuid"), nullable=False),
)


def verify_vfolder_name(folder: str) -> bool:
    if folder in RESERVED_VFOLDERS:
        return False
    for pattern in RESERVED_VFOLDER_PATTERNS:
        if pattern.match(folder):
            return False
    return True


async def query_accessible_vfolders(
    conn: SAConnection,
    user_uuid: uuid.UUID,
    *,
    # when enabled, skip vfolder ownership check if user role is admin or superadmin
    allow_privileged_access=False,
    user_role=None,
    domain_name=None,
    allowed_vfolder_types=None,
    extra_vf_conds=None,
    extra_invited_vf_conds=None,
    extra_vf_user_conds=None,
    extra_vf_group_conds=None,
) -> Sequence[Mapping[str, Any]]:
    from ai.backend.manager.models import association_groups_users as agus
    from ai.backend.manager.models import groups, users

    if allowed_vfolder_types is None:
        allowed_vfolder_types = ["user"]  # legacy default

    vfolders_selectors = [
        vfolders.c.name,
        vfolders.c.id,
        vfolders.c.host,
        vfolders.c.usage_mode,
        vfolders.c.created_at,
        vfolders.c.last_used,
        vfolders.c.max_files,
        vfolders.c.max_size,
        vfolders.c.ownership_type,
        vfolders.c.user,
        vfolders.c.group,
        vfolders.c.creator,
        vfolders.c.unmanaged_path,
        vfolders.c.cloneable,
        vfolders.c.status,
        vfolders.c.cur_size,
        # vfolders.c.permission,
        # users.c.email,
    ]

    async def _append_entries(_query, _is_owner=True):
        if extra_vf_conds is not None:
            _query = _query.where(extra_vf_conds)
        if extra_vf_user_conds is not None:
            _query = _query.where(extra_vf_user_conds)
        result = await conn.execute(_query)
        for row in result:
            row_keys = row.keys()
            _perm = (
                row.vfolder_permissions_permission
                if "vfolder_permissions_permission" in row_keys
                else row.vfolders_permission
            )
            entries.append(
                {
                    "name": row.vfolders_name,
                    "id": row.vfolders_id,
                    "host": row.vfolders_host,
                    "usage_mode": row.vfolders_usage_mode,
                    "created_at": row.vfolders_created_at,
                    "last_used": row.vfolders_last_used,
                    "max_size": row.vfolders_max_size,
                    "max_files": row.vfolders_max_files,
                    "ownership_type": row.vfolders_ownership_type,
                    "user": str(row.vfolders_user) if row.vfolders_user else None,
                    "group": str(row.vfolders_group) if row.vfolders_group else None,
                    "creator": row.vfolders_creator,
                    "user_email": row.users_email if "users_email" in row_keys else None,
                    "group_name": row.groups_name if "groups_name" in row_keys else None,
                    "is_owner": _is_owner,
                    "permission": _perm,
                    "unmanaged_path": row.vfolders_unmanaged_path,
                    "cloneable": row.vfolders_cloneable,
                    "status": row.vfolders_status,
                    "cur_size": row.vfolders_cur_size,
                }
            )

    entries: List[dict] = []
    # User vfolders.
    if "user" in allowed_vfolder_types:
        # Scan my owned vfolders.
        j = vfolders.join(users, vfolders.c.user == users.c.uuid)
        query = sa.select(
            vfolders_selectors + [vfolders.c.permission, users.c.email], use_labels=True
        ).select_from(j)
        if not allow_privileged_access or (
            user_role != UserRole.ADMIN and user_role != UserRole.SUPERADMIN
        ):
            query = query.where(vfolders.c.user == user_uuid)
        await _append_entries(query)

        # Scan vfolders shared with me.
        j = vfolders.join(
            vfolder_permissions,
            vfolders.c.id == vfolder_permissions.c.vfolder,
            isouter=True,
        ).join(
            users,
            vfolders.c.user == users.c.uuid,
            isouter=True,
        )
        query = (
            sa.select(
                vfolders_selectors + [vfolder_permissions.c.permission, users.c.email],
                use_labels=True,
            )
            .select_from(j)
            .where(
                (vfolder_permissions.c.user == user_uuid)
                & (vfolders.c.ownership_type == VFolderOwnershipType.USER),
            )
        )
        if extra_invited_vf_conds is not None:
            query = query.where(extra_invited_vf_conds)
        await _append_entries(query, _is_owner=False)

    if "group" in allowed_vfolder_types:
        # Scan group vfolders.
        if user_role == UserRole.ADMIN or user_role == "admin":
            query = (
                sa.select([groups.c.id])
                .select_from(groups)
                .where(groups.c.domain_name == domain_name)
            )
            result = await conn.execute(query)
            grps = result.fetchall()
            group_ids = [g.id for g in grps]
        else:
            j = sa.join(agus, users, agus.c.user_id == users.c.uuid)
            query = sa.select([agus.c.group_id]).select_from(j).where(agus.c.user_id == user_uuid)
            result = await conn.execute(query)
            grps = result.fetchall()
            group_ids = [g.group_id for g in grps]
        j = vfolders.join(groups, vfolders.c.group == groups.c.id)
        query = sa.select(
            vfolders_selectors + [vfolders.c.permission, groups.c.name], use_labels=True
        ).select_from(j)
        if user_role != UserRole.SUPERADMIN:
            query = query.where(vfolders.c.group.in_(group_ids))
        if extra_vf_group_conds is not None:
            query = query.where(extra_vf_group_conds)
        is_owner = (user_role == UserRole.ADMIN or user_role == "admin") or (
            user_role == UserRole.SUPERADMIN or user_role == "superadmin"
        )
        await _append_entries(query, is_owner)

        # Override permissions, if exists, for group vfolders.
        j = sa.join(
            vfolders,
            vfolder_permissions,
            vfolders.c.id == vfolder_permissions.c.vfolder,
        )
        query = (
            sa.select(vfolder_permissions.c.permission, vfolder_permissions.c.vfolder)
            .select_from(j)
            .where(
                (vfolders.c.group.in_(group_ids)) & (vfolder_permissions.c.user == user_uuid),
            )
        )
        if extra_vf_conds is not None:
            query = query.where(extra_vf_conds)
        if extra_vf_user_conds is not None:
            query = query.where(extra_vf_user_conds)
        result = await conn.execute(query)
        overriding_permissions: dict = {row.vfolder: row.permission for row in result}
        for entry in entries:
            if (
                entry["id"] in overriding_permissions
                and entry["ownership_type"] == VFolderOwnershipType.GROUP
            ):
                entry["permission"] = overriding_permissions[entry["id"]]

    return entries


async def get_allowed_vfolder_by_id(
    conn: SAConnection,
    vid: uuid.UUID,
    *,
    user_uuid: uuid.UUID,
    user_role=None,
    domain_name=None,
    allowed_vfolder_types=None,
    extra_vf_conds=None,
    extra_vfperm_conds=None,
    extra_vf_user_conds=None,
    extra_vf_group_conds=None,
) -> Mapping[str, Any]:
    from ai.backend.manager.models import association_groups_users as agus
    from ai.backend.manager.models import groups, users

    if allowed_vfolder_types is None:
        allowed_vfolder_types = ["user"]  # legacy default

    vfolders_selectors = [
        vfolders.c.name,
        vfolders.c.id,
        vfolders.c.host,
        vfolders.c.usage_mode,
        vfolders.c.created_at,
        vfolders.c.last_used,
        vfolders.c.max_files,
        vfolders.c.max_size,
        vfolders.c.ownership_type,
        vfolders.c.user,
        vfolders.c.group,
        vfolders.c.creator,
        vfolders.c.unmanaged_path,
        vfolders.c.cloneable,
    ]

    async def _append_entries(_query, _is_owner=True) -> MutableMapping[str, Any] | None:
        if extra_vf_conds is not None:
            _query = _query.where(extra_vf_conds)
        if extra_vf_user_conds is not None:
            _query = _query.where(extra_vf_user_conds)
        row = (await conn.execute(_query)).first()
        if not row:
            return None
        row_keys = row.keys()
        _perm = (
            row.vfolder_permissions_permission
            if "vfolder_permissions_permission" in row_keys
            else row.vfolders_permission
        )
        return {
            "name": row.vfolders_name,
            "id": row.vfolders_id,
            "host": row.vfolders_host,
            "usage_mode": row.vfolders_usage_mode,
            "created_at": row.vfolders_created_at,
            "last_used": row.vfolders_last_used,
            "max_size": row.vfolders_max_size,
            "max_files": row.vfolders_max_files,
            "ownership_type": row.vfolders_ownership_type,
            "user": str(row.vfolders_user) if row.vfolders_user else None,
            "group": str(row.vfolders_group) if row.vfolders_group else None,
            "creator": row.vfolders_creator,
            "user_email": row.users_email if "users_email" in row_keys else None,
            "group_name": row.groups_name if "groups_name" in row_keys else None,
            "is_owner": _is_owner,
            "permission": _perm,
            "unmanaged_path": row.vfolders_unmanaged_path,
            "cloneable": row.vfolders_cloneable,
        }

    # User vfolders.
    if "user" in allowed_vfolder_types:
        # Scan my owned vfolders.
        query = (
            sa.select(vfolders_selectors + [vfolders.c.permission, users.c.email], use_labels=True)
            .select_from(vfolders)
            .where((vfolders.c.user == user_uuid) & (vfolders.c.id == vid))
        )
        if entry := await _append_entries(query):
            return entry

        # Scan vfolders shared with me.
        j = vfolders.join(
            vfolder_permissions,
            vfolders.c.id == vfolder_permissions.c.vfolder,
            isouter=True,
        )
        query = (
            sa.select(
                vfolders_selectors + [vfolder_permissions.c.permission, users.c.email],
                use_labels=True,
            )
            .select_from(j)
            .where(
                (vfolder_permissions.c.user == user_uuid)
                & (vfolder_permissions.c.id == vid)
                & (vfolders.c.ownership_type == VFolderOwnershipType.USER),
            )
        )
        if entry := await _append_entries(query, _is_owner=False):
            return entry

    if "group" in allowed_vfolder_types:
        # Scan group vfolders.# Scan group vfolders.
        if user_role == UserRole.ADMIN or user_role == "admin":
            query = (
                sa.select([groups.c.id])
                .select_from(groups)
                .where(groups.c.domain_name == domain_name)
            )
            result = await conn.execute(query)
            grps = result.fetchall()
            group_ids = [g.id for g in grps]
        else:
            j = sa.join(agus, users, agus.c.user_id == users.c.uuid)
            query = sa.select([agus.c.group_id]).select_from(j).where(agus.c.user_id == user_uuid)
            result = await conn.execute(query)
            grps = result.fetchall()
            group_ids = [g.group_id for g in grps]
        j = vfolders.join(groups, vfolders.c.group == groups.c.id)
        query = (
            sa.select(vfolders_selectors + [vfolders.c.permission, groups.c.name], use_labels=True)
            .select_from(j)
            .where(vfolders.c.id == vid)
        )
        if user_role != UserRole.SUPERADMIN:
            query = query.where(vfolders.c.group.in_(group_ids))
        is_owner = (user_role == UserRole.ADMIN or user_role == "admin") or (
            user_role == UserRole.SUPERADMIN or user_role == "superadmin"
        )
        entry = await _append_entries(query, is_owner)
        if entry is None:
            return {}

        # Override permissions, if exists, for group vfolders.
        j = sa.join(
            vfolders,
            vfolder_permissions,
            vfolders.c.id == vfolder_permissions.c.vfolder,
        )
        query = (
            sa.select(vfolder_permissions.c.permission, vfolder_permissions.c.vfolder)
            .select_from(j)
            .where(
                (vfolders.c.group.in_(group_ids)) & (vfolder_permissions.c.user == user_uuid),
            )
        )

        if extra_vf_conds is not None:
            query = query.where(extra_vf_conds)
        if extra_vf_user_conds is not None:
            query = query.where(extra_vf_user_conds)
        result = await conn.execute(query)
        overriding_permissions: dict = {row.vfolder: row.permission for row in result}
        if (
            entry["id"] in overriding_permissions
            and entry["ownership_type"] == VFolderOwnershipType.GROUP
        ):
            entry["permission"] = overriding_permissions[entry["id"]]
    assert entry is not None
    return entry


async def get_allowed_vfolder_hosts_by_group(
    conn: SAConnection,
    resource_policy,
    domain_name: str,
    group_id: Optional[uuid.UUID] = None,
    domain_admin: bool = False,
) -> VFolderHostPermissionMap:
    """
    Union `allowed_vfolder_hosts` from domain, group, and keypair_resource_policy.

    If `group_id` is not None, `allowed_vfolder_hosts` from the group is also merged.
    If the requester is a domain admin, gather all `allowed_vfolder_hosts` of the domain groups.
    """
    from . import domains, groups

    # Domain's allowed_vfolder_hosts.
    allowed_hosts = VFolderHostPermissionMap()
    query = sa.select([domains.c.allowed_vfolder_hosts]).where(
        (domains.c.name == domain_name) & (domains.c.is_active),
    )
    if values := await conn.scalar(query):
        allowed_hosts = allowed_hosts | values
    # Group's allowed_vfolder_hosts.
    if group_id is not None:
        query = sa.select([groups.c.allowed_vfolder_hosts]).where(
            (groups.c.domain_name == domain_name)
            & (groups.c.id == group_id)
            & (groups.c.is_active),
        )
        if values := await conn.scalar(query):
            allowed_hosts = allowed_hosts | values
    elif domain_admin:
        query = sa.select([groups.c.allowed_vfolder_hosts]).where(
            (groups.c.domain_name == domain_name) & (groups.c.is_active),
        )
        if rows := (await conn.execute(query)).fetchall():
            for row in rows:
                allowed_hosts = allowed_hosts | row.allowed_vfolder_hosts
    # Keypair Resource Policy's allowed_vfolder_hosts
    allowed_hosts = allowed_hosts | resource_policy["allowed_vfolder_hosts"]
    return allowed_hosts


async def get_allowed_vfolder_hosts_by_user(
    conn: SAConnection,
    resource_policy: Mapping[str, Any],
    domain_name: str,
    user_uuid: uuid.UUID,
    group_id: Optional[uuid.UUID] = None,
) -> VFolderHostPermissionMap:
    """
    Union `allowed_vfolder_hosts` from domain, groups, and keypair_resource_policy.

    All available `allowed_vfolder_hosts` of groups which requester associated will be merged.
    """
    from . import association_groups_users, domains, groups

    # Domain's allowed_vfolder_hosts.
    allowed_hosts = VFolderHostPermissionMap()
    query = sa.select([domains.c.allowed_vfolder_hosts]).where(
        (domains.c.name == domain_name) & (domains.c.is_active),
    )
    if values := await conn.scalar(query):
        allowed_hosts = allowed_hosts | values
    # User's Groups' allowed_vfolder_hosts.
    if group_id is not None:
        j = groups.join(
            association_groups_users,
            (
                (groups.c.id == association_groups_users.c.group_id)
                & (groups.c.id == group_id)
                & (association_groups_users.c.user_id == user_uuid)
            ),
        )
    else:
        j = groups.join(
            association_groups_users,
            (
                (groups.c.id == association_groups_users.c.group_id)
                & (association_groups_users.c.user_id == user_uuid)
            ),
        )
    query = (
        sa.select([groups.c.allowed_vfolder_hosts])
        .select_from(j)
        .where(
            (groups.c.domain_name == domain_name) & (groups.c.is_active),
        )
    )
    if rows := (await conn.execute(query)).fetchall():
        for row in rows:
            allowed_hosts = allowed_hosts | row.allowed_vfolder_hosts
    # Keypair Resource Policy's allowed_vfolder_hosts
    allowed_hosts = allowed_hosts | resource_policy["allowed_vfolder_hosts"]
    return allowed_hosts


async def prepare_vfolder_mounts(
    conn: SAConnection,
    storage_manager: StorageSessionManager,
    allowed_vfolder_types: Sequence[str],
    user_scope: UserScope,
    resource_policy: Mapping[str, Any],
    requested_mounts: Sequence[str],
    requested_mount_map: Mapping[str, str],
) -> Sequence[VFolderMount]:
    """
    Determine the actual mount information from the requested vfolder lists,
    vfolder configurations, and the given user scope.
    """

    requested_vfolder_names: dict[str, str] = {}
    requested_vfolder_subpaths: dict[str, str] = {}
    requested_vfolder_dstpaths: dict[str, str] = {}
    matched_vfolder_mounts: list[VFolderMount] = []

    # Split the vfolder name and subpaths
    for key in requested_mounts:
        name, _, subpath = key.partition("/")
        if not PurePosixPath(os.path.normpath(key)).is_relative_to(name):
            raise InvalidAPIParameters(
                f"The subpath '{subpath}' should designate "
                f"a subdirectory of the vfolder '{name}'.",
            )
        requested_vfolder_names[key] = name
        requested_vfolder_subpaths[key] = os.path.normpath(subpath)
    for key, value in requested_mount_map.items():
        requested_vfolder_dstpaths[key] = value

    # Check if there are overlapping mount sources
    for p1 in requested_mounts:
        for p2 in requested_mounts:
            if p1 == p2:
                continue
            if PurePosixPath(p1).is_relative_to(PurePosixPath(p2)):
                raise InvalidAPIParameters(
                    f"VFolder source path '{p1}' overlaps with '{p2}'",
                )

    # Query the accessible vfolders that satisfy either:
    # - the name matches with the requested vfolder name, or
    # - the name starts with a dot (dot-prefixed vfolder) for automatic mounting.
    if requested_vfolder_names:
        extra_vf_conds = vfolders.c.name.in_(
            requested_vfolder_names.values()
        ) | vfolders.c.name.startswith(".")
    else:
        extra_vf_conds = vfolders.c.name.startswith(".")
    accessible_vfolders = await query_accessible_vfolders(
        conn,
        user_scope.user_uuid,
        user_role=user_scope.user_role,
        domain_name=user_scope.domain_name,
        allowed_vfolder_types=allowed_vfolder_types,
        extra_vf_conds=extra_vf_conds,
    )

    # Fast-path for empty requested mounts
    if not accessible_vfolders:
        if requested_vfolder_names:
            raise VFolderNotFound("There is no accessible vfolders at all.")
        else:
            return []
    accessible_vfolders_map = {vfolder["name"]: vfolder for vfolder in accessible_vfolders}

    # add automount folder list into requested_vfolder_names
    # and requested_vfolder_subpath
    for _vfolder in accessible_vfolders:
        if _vfolder["name"].startswith("."):
            requested_vfolder_names.setdefault(_vfolder["name"], _vfolder["name"])
            requested_vfolder_subpaths.setdefault(_vfolder["name"], ".")

    # for vfolder in accessible_vfolders:
    for key, vfolder_name in requested_vfolder_names.items():
        if not (vfolder := accessible_vfolders_map.get(vfolder_name)):
            raise VFolderNotFound(f"VFolder {vfolder_name} is not found or accessible.")
        await ensure_host_permission_allowed(
            conn,
            vfolder["host"],
            allowed_vfolder_types=allowed_vfolder_types,
            user_uuid=user_scope.user_uuid,
            resource_policy=resource_policy,
            domain_name=user_scope.domain_name,
            group_id=user_scope.group_id,
            permission=VFolderHostPermission.MOUNT_IN_SESSION,
        )
        if vfolder["group"] is not None and vfolder["group"] != str(user_scope.group_id):
            # User's accessible group vfolders should not be mounted
            # if not belong to the execution kernel.
            continue
        try:
            mount_base_path = PurePosixPath(
                await storage_manager.get_mount_path(
                    vfolder["host"],
                    vfolder["id"],
                    PurePosixPath(requested_vfolder_subpaths[key]),
                ),
            )
        except VFolderOperationFailed as e:
            raise InvalidAPIParameters(e.extra_msg, e.extra_data) from None
        if vfolder["name"] == ".local" and vfolder["group"] is not None:
            # Auto-create per-user subdirectory inside the group-owned ".local" vfolder.
            async with storage_manager.request(
                vfolder["host"],
                "POST",
                "folder/file/mkdir",
                params={
                    "volume": storage_manager.split_host(vfolder["host"])[1],
                    "vfid": vfolder["id"],
                    "relpath": str(user_scope.user_uuid.hex),
                    "exist_ok": True,
                },
            ):
                pass
            # Mount the per-user subdirectory as the ".local" vfolder.
            matched_vfolder_mounts.append(
                VFolderMount(
                    name=vfolder["name"],
                    vfid=vfolder["id"],
                    vfsubpath=PurePosixPath(user_scope.user_uuid.hex),
                    host_path=mount_base_path / user_scope.user_uuid.hex,
                    kernel_path=PurePosixPath("/home/work/.local"),
                    mount_perm=vfolder["permission"],
                )
            )
        else:
            # Normal vfolders
            kernel_path_raw = requested_vfolder_dstpaths.get(key)
            if kernel_path_raw is None:
                kernel_path = PurePosixPath(f"/home/work/{vfolder['name']}")
            else:
                kernel_path = PurePosixPath(kernel_path_raw)
                if not kernel_path.is_absolute():
                    kernel_path = PurePosixPath("/home/work", kernel_path_raw)
            matched_vfolder_mounts.append(
                VFolderMount(
                    name=vfolder["name"],
                    vfid=vfolder["id"],
                    vfsubpath=PurePosixPath(requested_vfolder_subpaths[key]),
                    host_path=mount_base_path / requested_vfolder_subpaths[key],
                    kernel_path=kernel_path,
                    mount_perm=vfolder["permission"],
                )
            )

    # Check if there are overlapping mount targets
    for vf1 in matched_vfolder_mounts:
        for vf2 in matched_vfolder_mounts:
            if vf1.name == vf2.name:
                continue
            if vf1.kernel_path.is_relative_to(vf2.kernel_path):
                raise InvalidAPIParameters(
                    f"VFolder mount path {vf1.kernel_path} overlaps with {vf2.kernel_path}",
                )

    return matched_vfolder_mounts


async def ensure_host_permission_allowed(
    db_conn,
    folder_host: str,
    *,
    permission: VFolderHostPermission,
    allowed_vfolder_types: Sequence[str],
    user_uuid: uuid.UUID,
    resource_policy: Mapping[str, Any],
    domain_name: str,
    group_id: Optional[uuid.UUID] = None,
) -> None:
    allowed_hosts = await filter_host_allowed_permission(
        db_conn,
        allowed_vfolder_types=allowed_vfolder_types,
        user_uuid=user_uuid,
        resource_policy=resource_policy,
        domain_name=domain_name,
        group_id=group_id,
    )
    if folder_host not in allowed_hosts or permission not in allowed_hosts[folder_host]:
        raise InvalidAPIParameters(f"`{permission}` Not allowed in vfolder host(`{folder_host}`)")


async def filter_host_allowed_permission(
    db_conn,
    *,
    allowed_vfolder_types: Sequence[str],
    user_uuid: uuid.UUID,
    resource_policy: Mapping[str, Any],
    domain_name: str,
    group_id: Optional[uuid.UUID] = None,
) -> VFolderHostPermissionMap:
    allowed_hosts = VFolderHostPermissionMap()
    if "user" in allowed_vfolder_types:
        allowed_hosts_by_user = await get_allowed_vfolder_hosts_by_user(
            db_conn, resource_policy, domain_name, user_uuid
        )
        allowed_hosts = allowed_hosts | allowed_hosts_by_user
    if "group" in allowed_vfolder_types and group_id is not None:
        allowed_hosts_by_group = await get_allowed_vfolder_hosts_by_group(
            db_conn, resource_policy, domain_name, group_id
        )
        allowed_hosts = allowed_hosts | allowed_hosts_by_group
    return allowed_hosts


async def initiate_vfolder_removal(
    engine: ExtendedAsyncSAEngine,
    requested_vfolders: Sequence[VFolderDeletionInfo],
    storage_manager: StorageSessionManager,
    storage_ptask_group: aiotools.PersistentTaskGroup,
) -> int:
    vfolder_info_len = len(requested_vfolders)
    vfolder_ids = tuple(vf_id for vf_id, _ in requested_vfolders)
    cond = vfolders.c.id.in_(vfolder_ids)
    if vfolder_info_len == 0:
        return 0
    elif vfolder_info_len == 1:
        cond = vfolders.c.id == vfolder_ids[0]

    async with engine.begin_session() as db_session:

        async def _update_vfolder_status() -> None:
            query = sa.update(vfolders).values(status=VFolderOperationStatus.DELETING).where(cond)
            await db_session.execute(query)

        await execute_with_retry(_update_vfolder_status)

    async def _delete():
        for folder_id, host_name in requested_vfolders:
            proxy_name, volume_name = storage_manager.split_host(host_name)
            try:
                async with storage_manager.request(
                    proxy_name,
                    "POST",
                    "folder/delete",
                    json={
                        "volume": volume_name,
                        "vfid": str(folder_id),
                    },
                ):
                    pass
            except aiohttp.ClientResponseError:
                raise VFolderOperationFailed(extra_msg=str(folder_id))

        async with engine.begin_session() as db_session:

            async def _delete_row() -> None:
                await db_session.execute(sa.delete(vfolders).where(cond))

            await execute_with_retry(_delete_row)
        log.debug("Successfully removed vFolders {}", [str(x) for x in vfolder_ids])

    storage_ptask_group.create_task(_delete())
    log.debug("Started removing vFolders {}", [str(x) for x in vfolder_ids])

    return vfolder_info_len


class VirtualFolder(graphene.ObjectType):
    class Meta:
        interfaces = (Item,)

    host = graphene.String()
    name = graphene.String()
    user = graphene.UUID()  # User.id (current owner, null in project vfolders)
    user_email = graphene.String()  # User.email (current owner, null in project vfolders)
    group = graphene.UUID()  # Group.id (current owner, null in user vfolders)
    group_name = graphene.String()  # Group.name (current owenr, null in user vfolders)
    creator = graphene.String()  # User.email (always set)
    unmanaged_path = graphene.String()
    usage_mode = graphene.String()
    permission = graphene.String()
    ownership_type = graphene.String()
    max_files = graphene.Int()
    max_size = BigInt()  # in MiB
    created_at = GQLDateTime()
    last_used = GQLDateTime()

    num_files = graphene.Int()
    cur_size = BigInt()
    # num_attached = graphene.Int()
    cloneable = graphene.Boolean()
    status = graphene.String()

    @classmethod
    def from_row(cls, ctx: GraphQueryContext, row: Row) -> Optional[VirtualFolder]:
        if row is None:
            return None
        return cls(
            id=row["id"],
            host=row["host"],
            name=row["name"],
            user=row["user"],
            user_email=row["users_email"],
            group=row["group"],
            group_name=row["groups_name"],
            creator=row["creator"],
            unmanaged_path=row["unmanaged_path"],
            usage_mode=row["usage_mode"],
            permission=row["permission"],
            ownership_type=row["ownership_type"],
            max_files=row["max_files"],
            max_size=row["max_size"],  # in MiB
            created_at=row["created_at"],
            last_used=row["last_used"],
            # num_attached=row['num_attached'],
            cloneable=row["cloneable"],
            status=row["status"],
            cur_size=row["cur_size"],
        )

    async def resolve_num_files(self, info: graphene.ResolveInfo) -> int:
        # TODO: measure on-the-fly
        return 0

    _queryfilter_fieldspec = {
        "id": ("vfolders_id", uuid.UUID),
        "host": ("vfolders_host", None),
        "name": ("vfolders_name", None),
        "group": ("vfolders_group", uuid.UUID),
        "group_name": ("groups_name", None),
        "user": ("vfolders_user", uuid.UUID),
        "user_email": ("users_email", None),
        "creator": ("vfolders_creator", None),
        "unmanaged_path": ("vfolders_unmanaged_path", None),
        "usage_mode": ("vfolders_usage_mode", lambda s: VFolderUsageMode[s]),
        "permission": ("vfolders_permission", lambda s: VFolderPermission[s]),
        "ownership_type": ("vfolders_ownership_type", lambda s: VFolderOwnershipType[s]),
        "max_files": ("vfolders_max_files", None),
        "max_size": ("vfolders_max_size", None),
        "created_at": ("vfolders_created_at", dtparse),
        "last_used": ("vfolders_last_used", dtparse),
        "cloneable": ("vfolders_cloneable", None),
        "status": ("vfolders_status", lambda s: VFolderOperationStatus[s]),
    }

    _queryorder_colmap = {
        "id": "vfolders_id",
        "host": "vfolders_host",
        "name": "vfolders_name",
        "group": "vfolders_group",
        "group_name": "groups_name",
        "user": "vfolders_user",
        "user_email": "users_email",
        "creator": "vfolders_creator",
        "usage_mode": "vfolders_usage_mode",
        "permission": "vfolders_permission",
        "ownership_type": "vfolders_ownership_type",
        "max_files": "vfolders_max_files",
        "max_size": "vfolders_max_size",
        "created_at": "vfolders_created_at",
        "last_used": "vfolders_last_used",
        "cloneable": "vfolders_cloneable",
        "status": "vfolders_status",
        "cur_size": "vfolders_cur_size",
    }

    @classmethod
    async def load_count(
        cls,
        graph_ctx: GraphQueryContext,
        *,
        domain_name: str = None,
        group_id: uuid.UUID = None,
        user_id: uuid.UUID = None,
        filter: str = None,
    ) -> int:
        from .user import users

        j = vfolders.join(users, vfolders.c.user == users.c.uuid, isouter=True)
        query = sa.select([sa.func.count()]).select_from(j)
        if domain_name is not None:
            query = query.where(users.c.domain_name == domain_name)
        if group_id is not None:
            query = query.where(vfolders.c.group == group_id)
        if user_id is not None:
            query = query.where(vfolders.c.user == user_id)
        if filter is not None:
            qfparser = QueryFilterParser(cls._queryfilter_fieldspec)
            query = qfparser.append_filter(query, filter)
        async with graph_ctx.db.begin_readonly() as conn:
            result = await conn.execute(query)
            return result.scalar()

    @classmethod
    async def load_slice(
        cls,
        graph_ctx: GraphQueryContext,
        limit: int,
        offset: int,
        *,
        domain_name: str = None,
        group_id: uuid.UUID = None,
        user_id: uuid.UUID = None,
        filter: str = None,
        order: str = None,
    ) -> Sequence[VirtualFolder]:
        from .group import groups
        from .user import users

        j = vfolders.join(users, vfolders.c.user == users.c.uuid, isouter=True).join(
            groups, vfolders.c.group == groups.c.id, isouter=True
        )
        query = (
            sa.select([vfolders, users.c.email, groups.c.name.label("groups_name")])
            .select_from(j)
            .limit(limit)
            .offset(offset)
        )
        if domain_name is not None:
            query = query.where(users.c.domain_name == domain_name)
        if group_id is not None:
            query = query.where(vfolders.c.group == group_id)
        if user_id is not None:
            query = query.where(vfolders.c.user == user_id)
        if filter is not None:
            qfparser = QueryFilterParser(cls._queryfilter_fieldspec)
            query = qfparser.append_filter(query, filter)
        if order is not None:
            qoparser = QueryOrderParser(cls._queryorder_colmap)
            query = qoparser.append_ordering(query, order)
        else:
            query = query.order_by(vfolders.c.created_at.desc())
        async with graph_ctx.db.begin_readonly() as conn:
            return [
                obj
                async for r in (await conn.stream(query))
                if (obj := cls.from_row(graph_ctx, r)) is not None
            ]

    @classmethod
    async def batch_load_by_id(
        cls,
        graph_ctx: GraphQueryContext,
        ids: Sequence[str],
        *,
        user_uuid: uuid.UUID,
        user_role: UserRole | None,
        domain_name: str | None,
    ) -> Sequence[VirtualFolder | None]:
        vfolders = []
        async with graph_ctx.db.begin_readonly() as conn:
            for vid in ids:
                vfolder = await get_allowed_vfolder_by_id(
                    conn,
                    uuid.UUID(vid),
                    user_uuid=user_uuid,
                    user_role=user_role,
                    domain_name=domain_name,
                )
                vfolders.append(vfolder)

        return [cls.from_row(graph_ctx, vf) for vf in vfolders]

    @classmethod
    async def batch_load_by_user(
        cls,
        graph_ctx: GraphQueryContext,
        user_uuids: Sequence[uuid.UUID],
        *,
        domain_name: str = None,
        group_id: uuid.UUID = None,
    ) -> Sequence[Sequence[VirtualFolder]]:
        from .user import users

        # TODO: num_attached count group-by
        j = sa.join(vfolders, users, vfolders.c.user == users.c.uuid)
        query = (
            sa.select([vfolders])
            .select_from(j)
            .where(vfolders.c.user.in_(user_uuids))
            .order_by(sa.desc(vfolders.c.created_at))
        )
        if domain_name is not None:
            query = query.where(users.c.domain_name == domain_name)
        if group_id is not None:
            query = query.where(vfolders.c.group == group_id)
        async with graph_ctx.db.begin_readonly() as conn:
            return await batch_multiresult(
                graph_ctx,
                conn,
                query,
                cls,
                user_uuids,
                lambda row: row["user"],
            )


class VirtualFolderList(graphene.ObjectType):
    class Meta:
        interfaces = (PaginatedList,)

    items = graphene.List(VirtualFolder, required=True)


class VirtualFolderPermission(graphene.ObjectType):
    class Meta:
        interfaces = (Item,)

    permission = graphene.String()
    vfolder = graphene.UUID()
    vfolder_name = graphene.String()
    user = graphene.UUID()
    user_email = graphene.String()

    @classmethod
    def from_row(cls, ctx: GraphQueryContext, row: Row) -> Optional[VirtualFolderPermission]:
        if row is None:
            return None
        return cls(
            permission=row["permission"],
            vfolder=row["vfolder"],
            vfolder_name=row["name"],
            user=row["user"],
            user_email=row["email"],
        )

    _queryfilter_fieldspec = {
        "permission": ("vfolder_permissions_permission", lambda s: VFolderPermission[s]),
        "vfolder": ("vfolder_permissions_vfolder", None),
        "vfolder_name": ("vfolders_name", None),
        "user": ("vfolder_permissions_user", None),
        "user_email": ("users_email", None),
    }

    _queryorder_colmap = {
        "permission": "vfolder_permissions_permission",
        "vfolder": "vfolder_permissions_vfolder",
        "vfolder_name": "vfolders_name",
        "user": "vfolder_permissions_user",
        "user_email": "users_email",
    }

    @classmethod
    async def load_count(
        cls,
        graph_ctx: GraphQueryContext,
        *,
        user_id: uuid.UUID = None,
        filter: str = None,
    ) -> int:
        from .user import users

        j = vfolder_permissions.join(vfolders, vfolders.c.id == vfolder_permissions.c.vfolder).join(
            users, users.c.uuid == vfolder_permissions.c.user
        )
        query = sa.select([sa.func.count()]).select_from(j)
        if user_id is not None:
            query = query.where(vfolders.c.user == user_id)
        if filter is not None:
            qfparser = QueryFilterParser(cls._queryfilter_fieldspec)
            query = qfparser.append_filter(query, filter)
        async with graph_ctx.db.begin_readonly() as conn:
            result = await conn.execute(query)
            return result.scalar()

    @classmethod
    async def load_slice(
        cls,
        graph_ctx: GraphQueryContext,
        limit: int,
        offset: int,
        *,
        user_id: uuid.UUID = None,
        filter: str = None,
        order: str = None,
    ) -> Sequence[VirtualFolderPermission]:
        from .user import users

        j = vfolder_permissions.join(vfolders, vfolders.c.id == vfolder_permissions.c.vfolder).join(
            users, users.c.uuid == vfolder_permissions.c.user
        )
        query = (
            sa.select([vfolder_permissions, vfolders.c.name, users.c.email])
            .select_from(j)
            .limit(limit)
            .offset(offset)
        )
        if user_id is not None:
            query = query.where(vfolders.c.user == user_id)
        if filter is not None:
            qfparser = QueryFilterParser(cls._queryfilter_fieldspec)
            query = qfparser.append_filter(query, filter)
        if order is not None:
            qoparser = QueryOrderParser(cls._queryorder_colmap)
            query = qoparser.append_ordering(query, order)
        else:
            query = query.order_by(vfolders.c.created_at.desc())
        async with graph_ctx.db.begin_readonly() as conn:
            return [
                obj
                async for r in (await conn.stream(query))
                if (obj := cls.from_row(graph_ctx, r)) is not None
            ]


class VirtualFolderPermissionList(graphene.ObjectType):
    class Meta:
        interfaces = (PaginatedList,)

    items = graphene.List(VirtualFolderPermission, required=True)<|MERGE_RESOLUTION|>--- conflicted
+++ resolved
@@ -5,11 +5,7 @@
 import os.path
 import uuid
 from pathlib import PurePosixPath
-<<<<<<< HEAD
-from typing import TYPE_CHECKING, Any, List, Mapping, MutableMapping, Optional, Sequence, Set
-=======
-from typing import TYPE_CHECKING, Any, List, Mapping, NamedTuple, Optional, Sequence
->>>>>>> d360167e
+from typing import TYPE_CHECKING, Any, List, Mapping, MutableMapping, NamedTuple, Optional, Sequence
 
 import aiohttp
 import aiotools
