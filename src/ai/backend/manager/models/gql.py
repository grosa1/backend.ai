--- conflicted
+++ resolved
@@ -1091,7 +1091,6 @@
         return StorageVolumeList(items, total_count)
 
     @staticmethod
-<<<<<<< HEAD
     @privileged_query(UserRole.SUPERADMIN)
     async def resolve_vfolder(
         executor: AsyncioExecutor,
@@ -1104,9 +1103,6 @@
 
     @staticmethod
     @scoped_query(autofill_user=False, user_key='user_id')
-=======
-    @scoped_query(autofill_user=False, user_key="user_id")
->>>>>>> 7d23b510
     async def resolve_vfolder_list(
         executor: AsyncioExecutor,
         info: graphene.ResolveInfo,
