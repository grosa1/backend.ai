--- conflicted
+++ resolved
@@ -810,12 +810,12 @@
         )
 
 
-<<<<<<< HEAD
 class VFolderDeletionResult(str, enum.Enum):
     MOVED_TO_TRASH = "moved-to-trash"
     PURGED = "purged"
     ALREADY_PURGED = "already-purged"
-=======
+
+
 class VFolderHostPermissionMap(dict, JSONSerializableMixin):
     def __or__(self, other: Any) -> VFolderHostPermissionMap:
         if self is other:
@@ -843,7 +843,6 @@
         from . import validators as tx
 
         return t.Dict(t.String, t.List(tx.Enum(VFolderHostPermission)))
->>>>>>> 1dc493fe
 
 
 class ImageRegistry(TypedDict):
