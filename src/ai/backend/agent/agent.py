--- conflicted
+++ resolved
@@ -92,11 +92,8 @@
 from ai.backend.common.types import (
     AutoPullBehavior,
     ClusterInfo,
-<<<<<<< HEAD
     CommitStatus,
-=======
     ClusterSSHPortMapping,
->>>>>>> 21bac61d
     ContainerId,
     DeviceId,
     DeviceName,
