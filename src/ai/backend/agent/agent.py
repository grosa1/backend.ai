--- conflicted
+++ resolved
@@ -77,11 +77,8 @@
     ExecutionStartedEvent,
     ExecutionTimeoutEvent,
     KernelCreatingEvent,
-<<<<<<< HEAD
+    KernelLifecycleEventReason,
     KernelPausedEvent,
-=======
-    KernelLifecycleEventReason,
->>>>>>> 8a2322e2
     KernelPreparingEvent,
     KernelPullingEvent,
     KernelStartedEvent,
