--- conflicted
+++ resolved
@@ -21,7 +21,7 @@
 
 ROOT_PATH=$(pwd)
 ENV_ID=""
-PYTHON_VERSION="3.9.10"
+PYTHON_VERSION="3.10.2"
 SERVER_BRANCH="main"
 CLIENT_BRANCH="main"
 MANAGER_BRANCH=""
@@ -242,41 +242,6 @@
   exit 1
 fi
 
-<<<<<<< HEAD
-=======
-ROOT_PATH=$(pwd)
-ENV_ID=""
-PYTHON_VERSION="3.10.2"
-SERVER_BRANCH="main"
-CLIENT_BRANCH="main"
-INSTALL_PATH="./backend.ai-dev"
-DOWNLOAD_BIG_IMAGES=0
-ENABLE_CUDA=0
-CUDA_BRANCH="main"
-# POSTGRES_PORT="8100"
-# REDIS_PORT="8110"
-# ETCD_PORT="8120"
-# MANAGER_PORT="8081"
-# WEBSERVER_PORT="8080"
-# AGENT_RPC_PORT="6001"
-# AGENT_WATCHER_PORT="6009"
-# VFOLDER_REL_PATH="vfolder/local"
-# LOCAL_STORAGE_PROXY="local"
-# LOCAL_STORAGE_VOLUME="volume1"
-
-POSTGRES_PORT="8101"
-REDIS_PORT="8111"
-ETCD_PORT="8121"
-MANAGER_PORT="8091"
-WEBSERVER_PORT="8090"
-AGENT_RPC_PORT="6011"
-AGENT_WATCHER_PORT="6019"
-VFOLDER_REL_PATH="vfolder/local"
-LOCAL_STORAGE_PROXY="local"
-# MUST be one of the real storage volumes
-LOCAL_STORAGE_VOLUME="volume1"
-
->>>>>>> bc4c9312
 while [ $# -gt 0 ]; do
   case $1 in
     -h | --help)           usage; exit 1 ;;
@@ -803,36 +768,30 @@
 pyenv local "venv-${ENV_ID}-manager"
 pip install -U -q pip setuptools wheel
 check_snappy
-<<<<<<< HEAD
+pip install -U --find-links=../wheelhouse -e ../common -r requirements/dev.txt
 if [ -z "$SERVER_BRANCH" ] || [ $SERVER_BRANCH = "" ]; then
   if [ "$MANAGER_BRANCH"!="main" ]; then
-    pip install -U -e ../manager-${MANAGER_BRANCH}-common -r requirements/dev.txt
-  else
-    pip install -U -e ../common -r requirements/dev.txt
-  fi
-else
-  pip install -U -e ../common -r requirements/dev.txt
-fi
-=======
-pip install -U --find-links=../wheelhouse -e ../common -r requirements/dev.txt
->>>>>>> bc4c9312
+    pip install -U --find-links=../wheelhouse -e ../manager-${MANAGER_BRANCH}-common -r requirements/dev.txt
+  else
+    pip install -U --find-links=../wheelhouse -e ../common -r requirements/dev.txt
+  fi
+else
+  pip install -U --find-links=../wheelhouse -e ../common -r requirements/dev.txt
+fi
 
 cd "${INSTALL_PATH}/agent"
 pyenv local "venv-${ENV_ID}-agent"
 pip install -U -q pip setuptools wheel
-<<<<<<< HEAD
+pip install -U --find-links=../wheelhouse -e ../common -r requirements/dev.txt
 if [ -z "$SERVER_BRANCH" ] || [ $SERVER_BRANCH = "" ]; then
   if [ "$AGENT_BRANCH"!="main" ]; then
-    pip install -U -e ../agent-${AGENT_BRANCH}-common -r requirements/dev.txt
-  else
-    pip install -U -e ../common -r requirements/dev.txt
-  fi
-else
-  pip install -U -e ../common -r requirements/dev.txt
-fi
-=======
-pip install -U --find-links=../wheelhouse -e ../common -r requirements/dev.txt
->>>>>>> bc4c9312
+    pip install -U --find-links=../wheelhouse -e ../agent-${AGENT_BRANCH}-common -r requirements/dev.txt
+  else
+    pip install -U --find-links=../wheelhouse -e ../common -r requirements/dev.txt
+  fi
+else
+  pip install -U --find-links=../wheelhouse -e ../common -r requirements/dev.txt
+fi
 if [[ "$OSTYPE" == "linux-gnu" ]]; then
   $sudo setcap cap_sys_ptrace,cap_sys_admin,cap_dac_override+eip $(readlinkf $(pyenv which python))
 fi
@@ -842,66 +801,58 @@
   pip install -U -e .
 fi
 
-<<<<<<< HEAD
 if [ -z "$SERVER_BRANCH" ] || [ $SERVER_BRANCH = "" ]; then
   if [ "$MANAGER_BRANCH"!="main" ]; then
     cd "${INSTALL_PATH}/manager-${MANAGER_BRANCH}-common"
     pyenv local "venv-${ENV_ID}-manager-${MANAGER_BRANCH}-common"
     pip install -U -q pip setuptools wheel
-    pip install -U -r requirements/dev.txt
+    pip install -U --find-links=../wheelhouse -r requirements/dev.txt
   else
     cd "${INSTALL_PATH}/common"
     pyenv local "venv-${ENV_ID}-common"
     pip install -U -q pip setuptools wheel
-    pip install -U -r requirements/dev.txt
+    pip install -U --find-links=../wheelhouse -r requirements/dev.txt
   fi
   if [ "$AGENT_BRANCH"!="main" ]; then
     cd "${INSTALL_PATH}/agent-${AGENT_BRANCH}-common"
     pyenv local "venv-${ENV_ID}-agent-${AGENT_BRANCH}-common"
     pip install -U -q pip setuptools wheel
-    pip install -U -r requirements/dev.txt
+    pip install -U --find-links=../wheelhouse -r requirements/dev.txt
   else
     cd "${INSTALL_PATH}/common"
     pyenv local "venv-${ENV_ID}-common"
     pip install -U -q pip setuptools wheel
-    pip install -U -r requirements/dev.txt
+    pip install -U --find-links=../wheelhouse -r requirements/dev.txt
   fi
   if [ "$STORAGE_BRANCH"!="main" ]; then
     cd "${INSTALL_PATH}/storage-${STORAGE_BRANCH}-common"
     pyenv local "venv-${ENV_ID}-storage-proxy-${STORAGE_BRANCH}-common"
     pip install -U -q pip setuptools wheel
-    pip install -U -r requirements/dev.txt
+    pip install -U --find-links=../wheelhouse -r requirements/dev.txt
   else
     cd "${INSTALL_PATH}/common"
     pyenv local "venv-${ENV_ID}-common"
     pip install -U -q pip setuptools wheel
-    pip install -U -r requirements/dev.txt
+    pip install -U --find-links=../wheelhouse -r requirements/dev.txt
   fi
 else
   cd "${INSTALL_PATH}/common"
   pyenv local "venv-${ENV_ID}-common"
   pip install -U -q pip setuptools wheel
-  pip install -U -r requirements/dev.txt
-fi
-=======
-cd "${INSTALL_PATH}/common"
-pyenv local "venv-${ENV_ID}-common"
-pip install -U -q pip setuptools wheel
-pip install -U --find-links=../wheelhouse -r requirements/dev.txt
->>>>>>> bc4c9312
+  pip install -U --find-links=../wheelhouse -r requirements/dev.txt
+fi
 
 cd "${INSTALL_PATH}/storage-proxy"
 pyenv local "venv-${ENV_ID}-storage-proxy"
 pip install -U -q pip setuptools wheel
-<<<<<<< HEAD
 if [ -z "$SERVER_BRANCH" ] || [ $SERVER_BRANCH = "" ]; then
   if [ "$STORAGE_BRANCH"!="main" ]; then
-    pip install -U -e ../storage-${STORAGE_BRANCH}-common -r requirements/dev.txt
-  else
-    pip install -U -e ../common -r requirements/dev.txt
-  fi
-else
-  pip install -U -e ../common -r requirements/dev.txt
+    pip install -U  --find-links=../wheelhouse -e ../storage-${STORAGE_BRANCH}-common -r requirements/dev.txt
+  else
+    pip install -U  --find-links=../wheelhouse -e ../common -r requirements/dev.txt
+  fi
+else
+  pip install -U  --find-links=../wheelhouse -e ../common -r requirements/dev.txt
 fi
 if [ -z "$SERVER_BRANCH" ] || [ $SERVER_BRANCH = "" ]; then
 
@@ -909,27 +860,19 @@
     cd "${INSTALL_PATH}/client-py-${WEBSERVER_BRANCH}-webserver"
     pyenv local "venv-${ENV_ID}-webserver"
     pip install -U -q pip setuptools wheel
-    pip install -U -e ../client-py -r requirements/dev.txt
+    pip install -U  --find-links=../wheelhouse -e ../client-py -r requirements/dev.txt
   else
     cd "${INSTALL_PATH}/webserver"
     pyenv local "venv-${ENV_ID}-webserver"
     pip install -U -q pip setuptools wheel
-    pip install -U -e ../client-py -r requirements/dev.txt
+    pip install -U  --find-links=../wheelhouse -e ../client-py -r requirements/dev.txt
   fi
 else 
   cd "${INSTALL_PATH}/webserver"
   pyenv local "venv-${ENV_ID}-webserver"
   pip install -U -q pip setuptools wheel
-  pip install -U -e ../client-py -r requirements/dev.txt
-fi
-=======
-pip install -U --find-links=../wheelhouse -e ../common -r requirements/dev.txt
-
-cd "${INSTALL_PATH}/webserver"
-pyenv local "venv-${ENV_ID}-webserver"
-pip install -U -q pip setuptools wheel
-pip install -U --find-links=../wheelhouse -e ../client-py -r requirements/dev.txt
->>>>>>> bc4c9312
+  pip install -U  --find-links=../wheelhouse -e ../client-py -r requirements/dev.txt
+fi
 
 cd "${INSTALL_PATH}/tester"
 pyenv local "venv-${ENV_ID}-tester"
